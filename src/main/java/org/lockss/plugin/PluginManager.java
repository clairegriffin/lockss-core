/*

Copyright (c) 2000-2019 Board of Trustees of Leland Stanford Jr. University,
all rights reserved.

Permission is hereby granted, free of charge, to any person obtaining a copy
of this software and associated documentation files (the "Software"), to deal
in the Software without restriction, including without limitation the rights
to use, copy, modify, merge, publish, distribute, sublicense, and/or sell
copies of the Software, and to permit persons to whom the Software is
furnished to do so, subject to the following conditions:

The above copyright notice and this permission notice shall be included in
all copies or substantial portions of the Software.

THE SOFTWARE IS PROVIDED "AS IS", WITHOUT WARRANTY OF ANY KIND, EXPRESS OR
IMPLIED, INCLUDING BUT NOT LIMITED TO THE WARRANTIES OF MERCHANTABILITY,
FITNESS FOR A PARTICULAR PURPOSE AND NONINFRINGEMENT.  IN NO EVENT SHALL
STANFORD UNIVERSITY BE LIABLE FOR ANY CLAIM, DAMAGES OR OTHER LIABILITY,
WHETHER IN AN ACTION OF CONTRACT, TORT OR OTHERWISE, ARISING FROM, OUT OF OR
IN CONNECTION WITH THE SOFTWARE OR THE USE OR OTHER DEALINGS IN THE SOFTWARE.

Except as contained in this notice, the name of Stanford University shall not
be used in advertising or otherwise to promote the sale, use or other dealings
in this Software without prior written authorization from Stanford University.

*/
package org.lockss.plugin;

import java.io.*;
import java.nio.file.*;
import java.net.*;
import java.security.KeyStore;
import java.sql.Connection;
import java.util.*;
import java.util.jar.*;
import java.util.regex.*;
import org.apache.commons.collections.map.*;
import org.apache.commons.lang3.tuple.*;
import org.lockss.alert.*;
import org.lockss.app.*;
import org.lockss.config.*;
import org.lockss.crawler.*;
import org.lockss.daemon.*;
import org.lockss.db.DbException;
import org.lockss.db.DbManager;
import org.lockss.plugin.definable.DefinablePlugin;
import org.lockss.plugin.base.*;
import org.lockss.remote.*;
import org.lockss.poller.PollSpec;
import org.lockss.util.rest.exception.LockssRestException;
import org.lockss.state.AuState;
import org.lockss.util.*;
import org.lockss.util.time.Deadline;
import org.lockss.util.time.TimeBase;
import org.lockss.util.time.TimeUtil;
import org.lockss.state.*;
import org.lockss.util.rest.status.*;
import javax.jms.*;
import org.lockss.jms.*;

/**
 * Plugin global functionality
 *
 * @author  TAL
 * @version 0.0
 */
public class PluginManager
  extends BaseLockssDaemonManager implements ConfigurableManager {

  public static final String PREFIX = Configuration.PREFIX + "plugin.";

  public static final String PARAM_AU_TREE = Configuration.PREFIX + "au";

  /** The location on the platform to store downloaded plugins once they have
      been verified for loading. */
  static final String PARAM_PLUGIN_LOCATION =
    Configuration.PLATFORM + "pluginDir";
  static final String DEFAULT_PLUGIN_LOCATION = "plugins";

  /** List of plugins to load at startup.  Normally used only in testing. */
  static final String PARAM_PLUGIN_REGISTRY = PREFIX + "registry";

  /** List of jars from which to load all plugins at startup.  Normally
   * used only in testing. */
  static final String PARAM_PLUGIN_REGISTRY_JARS = PREFIX + "registryJars";

  /** Pattern describing members of jars listed in {@value
   * #PARAM_PLUGIN_REGISTRY_JARS} that are plugin files. */
  static final String PARAM_PLUGIN_MEMBER_PATTERN =
    PREFIX + "registryMemberPattern";
  static final String DEFAULT_PLUGIN_MEMBER_PATTERN =
    "^(.*Plugin)\\.(?:xml|class)$";

  /** List of plugins not to load, or to remove if already loaded. */
  static final String PARAM_PLUGIN_RETRACT = PREFIX + "retract";

  /** Set to true for at least one config reload period to enqueue crawls
   * of all plugin registries */
  static final String PARAM_CRAWL_PLUGINS_ONCE = PREFIX + "crawlRegistriesOnce";
  static final boolean DEFAULT_CRAWL_PLUGINS_ONCE = false;

  static final String PARAM_REMOVE_STOPPED_AUS = PREFIX + "removeStoppedAus";
  static final boolean DEFAULT_REMOVE_STOPPED_AUS = true;

  /** Global list of plugin registry URLs. */
  static final String PARAM_PLUGIN_REGISTRIES = PREFIX + "registries";

  /** List of user-specified plugin registry URLs. */
  public static final String PARAM_USER_PLUGIN_REGISTRIES =
    PREFIX + "userRegistries";

  /** If true, intern AUIDs in a string pool to save space */
  public static final String PARAM_USE_AUID_POOL =
    PREFIX + "useAuIdStringPool";
  public static final boolean DEFAULT_USE_AUID_POOL = true;

  /** If true, default list of plugin registries from prop server is used
   * in addition to user-specified registries */
  public static final String PARAM_USE_DEFAULT_PLUGIN_REGISTRIES =
    PREFIX + "useDefaultRegistries";
  public static final boolean DEFAULT_USE_DEFAULT_PLUGIN_REGISTRIES = true;

  /** If true, default plugin signature keystore is used in addition to
   * user-specified keystore */
  public static final String PARAM_USE_DEFAULT_KEYSTORE =
    PREFIX + "useDefaultKeystore";
  public static final boolean DEFAULT_USE_DEFAULT_KEYSTORE = true;

  /** If true (the default), plugins that appear both in a loadable plugin
   * registry jar and on the local classpath will be loaded from the
   * downloaded registry jar.  If false such plugins will be loaded from
   * the local classpath.  This is useful in development, where
   * lockss-plugins.jar is on the classpath.  Normal true setting simulates
   * production behavior, loading plugins from registry.  Set false to test
   * plugins from the local build. */
  static final String PARAM_PREFER_LOADABLE_PLUGIN =
    PREFIX + "preferLoadable";
  static final boolean DEFAULT_PREFER_LOADABLE_PLUGIN = true;

  /** Common prefix of plugin keystore params */
  static final String KEYSTORE_PREFIX = PREFIX + "keystore.";

  /** The location of a Java JKS keystore to use for verifying
      loadable plugins.  Defaults to the keystore packaged with the daemon. */
  static final String PARAM_KEYSTORE_LOCATION = KEYSTORE_PREFIX + "location";
  static final String DEFAULT_KEYSTORE_LOCATION =
    "org/lockss/plugin/lockss.keystore";
  /** The password for the loadable plugin verification keystore.
      (Not needed, generally should not be set.) */
  static final String PARAM_KEYSTORE_PASSWORD = KEYSTORE_PREFIX + "password";
  static final String DEFAULT_KEYSTORE_PASSWORD = null;

  /** Common prefix of user-specified plugin keystore params */
  static final String USER_KEYSTORE_PREFIX = PREFIX + "userKeystore.";

  /** The location of a Java JKS keystore to use for verifying
      loadable plugins (optional). */
  public static final String PARAM_USER_KEYSTORE_LOCATION =
    USER_KEYSTORE_PREFIX + "location";
  /** The password to use when opening the loadable plugin
      verification keystore (optional). */
  public static final String PARAM_USER_KEYSTORE_PASSWORD =
    USER_KEYSTORE_PREFIX + "password";

  /** If true, accept plugins signed by otherwise-valid certificates that
   * are expired or not yet valid. */
  static final String PARAM_ACCEPT_EXPIRED_CERTS = 
    PREFIX + "acceptExpiredCertificates";
  static final boolean DEFAULT_ACCEPT_EXPIRED_CERTS = true;

  /** The amount of time to wait when processing loadable plugins.
      This process delays the start of AUs, so the timeout should not
      be too long. */
  public static final String PARAM_PLUGIN_LOAD_TIMEOUT =
    PREFIX + "load.timeout";
  public static final long DEFAULT_PLUGIN_LOAD_TIMEOUT =
    Constants.MINUTE;

  /** Disable the automatic caching in URLConnection.  Setting this true
   * will prevent open file descriptors from piling up each time a new
   * version of a plugin is loaded, but may impact performance. */
  public static final String PARAM_DISABLE_URL_CONNECTION_CACHE =
    PREFIX + "disableURLConnectionCache";
  public static final boolean DEFAULT_DISABLE_URL_CONNECTION_CACHE = false;

  /** If true, all configured AUs are started on startup.  If false, AUs
   * are started on demand. */
  public static final String PARAM_START_ALL_AUS =
    PREFIX + "startAllAus";
  // Various tests assume no on-demand AU creation so this has to be true
  // for now.  (Symptom is that they use AUIDs that can't be parsed by
  // on-demand code)
  public static final boolean DEFAULT_START_ALL_AUS = true;

  /** When creating an on-demand AU, if no config is available in config DB
   * or tdb, the AUs config will be inferred from the AUID if this is true,
   * else the creation will fail.  "True" will not lead to correct behavior
   * for all AUs. */
  public static final String PARAM_INFER_CONFIG_FROM_AUID =
    PREFIX + "inferConfigFromAuid";
  public static final boolean DEFAULT_INFER_CONFIG_FROM_AUID = true;

  /** If true, all plugins loaded as they become available.  If false,
   * plugins are loaded as needed for AUs started on demand.  Not fully
   * implemented. */
  // TK
  public static final String PARAM_LOAD_ALL_PLUGINS =
    PREFIX + "loadAllPlugins";
  public static final boolean DEFAULT_LOAD_ALL_PLUGINS = true;

  /** If true, AU configurations may appear in any config file.  This was
   * always the case prior to 1.55, setting this true restores that
   * behavior. */
  public static final String PARAM_ALLOW_GLOBAL_AU_CONFIG =
    PREFIX + "allowGlobalAuConfig";
  public static final boolean DEFAULT_ALLOW_GLOBAL_AU_CONFIG = false;

  /** If true, when a new version of an existing plugin is loaded, all its
   * AUs will be restarted. */
  public static final String PARAM_RESTART_AUS_WITH_NEW_PLUGIN =
    PREFIX + "restartAusWithNewPlugin";
  public static final boolean DEFAULT_RESTART_AUS_WITH_NEW_PLUGIN = true;

  /** The max amount of time to wait after stopping a set of AUs whose
   * plugin has been replaced by a new version, before restarting them. */
  public static final String PARAM_AU_RESTART_MAX_SLEEP =
    PREFIX + "auRestartMaxSleep";
  public static final long DEFAULT_AU_RESTART_MAX_SLEEP = 5 * Constants.SECOND;

  /** The amount of time, per AU, to wait after stopping a set of AUs whose
   * plugin has been replaced by a new version, before restarting them. */
  public static final String PARAM_PER_AU_RESTART_SLEEP =
    PREFIX + "perAuRestartSleep";
  public static final long DEFAULT_PER_AU_RESTART_SLEEP = 500;

  /** The type of plugin we prefer to load, if both are present.
      Can be either "class" or "xml" (case insensitive) */
  public static final String PARAM_PREFERRED_PLUGIN_TYPE =
    PREFIX + "preferredType";
  public static final String DEFAULT_PREFERRED_PLUGIN_TYPE =
    "xml";

  static final String AU_SEARCH_SET_PREFIX = PREFIX + "auSearch.";

  /** Step function returns the desired size of an AU search set, given the
   * number of AUs in the search set */
  public static final String PARAM_AU_SEARCH_CACHE_SIZE =
    AU_SEARCH_SET_PREFIX + "cacheSize";
  public static final String DEFAULT_AU_SEARCH_CACHE_SIZE =
    "[1,0],[2,1],[5,2],[10,3],[50,10],[200,20]";

  /** Step function returns the desired size of the per-host recent 404
   * cache, given the number of AUs in the search set */
  public static final String PARAM_AU_SEARCH_404_CACHE_SIZE =
    AU_SEARCH_SET_PREFIX + "404CacheSize";
  public static final String DEFAULT_AU_SEARCH_404_CACHE_SIZE =
    "[10,10],[1000,100],[5000,200]";

  /** If true, all failed findCachedUrl() searches (though non-empty AU
   * sets) will be cached.  If false, only those that had to search on disk
   * will be cached. */
  public static final String PARAM_AU_SEARCH_MIN_DISK_SEARCHES_FOR_404_CACHE =
    AU_SEARCH_SET_PREFIX + "minDiskSearchesFor404Cache";
  public static final int DEFAULT_AU_SEARCH_MIN_DISK_SEARCHES_FOR_404_CACHE = 2;

  /** Prevents concurrent searches for the same URL.  If findCachedUrl() is
   * called on a URL while another thread is already searching for that
   * URL, second and successive thread will wait for and return result of
   * first thread. */
  public static final String PARAM_PREVENT_CONCURRENT_SEARCHES =
    AU_SEARCH_SET_PREFIX + "preventConcurrent";
  public static final boolean DEFAULT_PREVENT_CONCURRENT_SEARCHES = true;

  /** Root of TitleSet definitions.  */
  public static final String PARAM_TITLE_SETS =
    Configuration.PREFIX + "titleSet";

  static final String TITLE_SET_PARAM_CLASS = "class";
  static final String TITLE_SET_PARAM_NAME = "name";

  static final String TITLE_SET_CLASS_XPATH = "xpath";
  static final String TITLE_SET_XPATH_XPATH = "xpath";

  static final String TITLE_SET_CLASS_ALL_AUS = "AllAus";
  static final String TITLE_SET_CLASS_ACTIVE_AUS = "ActiveAus";
  static final String TITLE_SET_CLASS_INACTIVE_AUS = "InactiveAus";


  // prefix for non-plugin AU params
  public static final String AU_PARAM_RESERVED = "reserved";
  // per AU params known to and processed by daemon, not plugin
  public static final String AU_PARAM_DISABLED = AU_PARAM_RESERVED + ".disabled";
  public static final String AU_PARAM_REPOSITORY = AU_PARAM_RESERVED + ".repository";
  public static final String AU_PARAM_DISPLAY_NAME = AU_PARAM_RESERVED + ".displayName";

  /**
   * If true, use a web service, instead of the repository, to get the Archival
   * Unit URLs and the content of each URL.
   */
  // tk eliminate
  public static final String PARAM_AU_CONTENT_FROM_WS =
      PREFIX + "auContentFromWs";
  public static final boolean DEFAULT_AU_CONTENT_FROM_WS = false;

  /**
   * The parameters of the web service used, instead of the repository, to
   * obtain the list of URLs for an archival unit, if so configured.
   */
  public static final String URL_LIST_WS_PREFIX = PARAM_AU_CONTENT_FROM_WS
      + ".urlListWs.";
  public static final String PARAM_URL_LIST_WS_USER_NAME =
      URL_LIST_WS_PREFIX + "userName";
  public static final String PARAM_URL_LIST_WS_PASSWORD =
      URL_LIST_WS_PREFIX + "password";
  public static final String PARAM_URL_LIST_WS_ADDRESS_LOCATION =
      URL_LIST_WS_PREFIX + "addressLocation";
  public static final String PARAM_URL_LIST_WS_TARGET_NAMESPACE =
      URL_LIST_WS_PREFIX + "targetNameSpace";
  public static final String PARAM_URL_LIST_WS_SERVICE_NAME =
      URL_LIST_WS_PREFIX + "serviceName";
  public static final String PARAM_URL_LIST_WS_TIMEOUT_VALUE =
      URL_LIST_WS_PREFIX + "timeoutValue";
  public static final int DEFAULT_URL_LIST_WS_TIMEOUT_VALUE = 600;

  /**
   * The Repository REST web service location.
   */
  public static final String PARAM_URL_LIST_REST_SERVICE_LOCATION =
      URL_LIST_WS_PREFIX + "restServiceLocation";

  /**
   * The parameters of the web service used, instead of the repository, to
   * obtain the content of a URL for an archival unit, if so configured.
   */
  public static final String URL_CONTENT_WS_PREFIX = PARAM_AU_CONTENT_FROM_WS
      + ".urlContentWs.";
  public static final String PARAM_URL_CONTENT_WS_USER_NAME =
      URL_CONTENT_WS_PREFIX + "userName";
  public static final String PARAM_URL_CONTENT_WS_PASSWORD =
      URL_CONTENT_WS_PREFIX + "password";
  public static final String PARAM_URL_CONTENT_WS_ADDRESS_LOCATION =
      URL_CONTENT_WS_PREFIX + "addressLocation";
  public static final String PARAM_URL_CONTENT_WS_TARGET_NAMESPACE =
      URL_CONTENT_WS_PREFIX + "targetNameSpace";
  public static final String PARAM_URL_CONTENT_WS_SERVICE_NAME =
      URL_CONTENT_WS_PREFIX + "serviceName";
  public static final String PARAM_URL_CONTENT_WS_TIMEOUT_VALUE =
      URL_CONTENT_WS_PREFIX + "timeoutValue";
  public static final int DEFAULT_URL_CONTENT_WS_TIMEOUT_VALUE = 600;

  /**
   * The Repository REST web service location.
   */
  public static final String PARAM_URL_CONTENT_REST_SERVICE_LOCATION =
      URL_CONTENT_WS_PREFIX + "restServiceLocation";

  /**
   * The parameters of the web service used, instead of the repository, to
   * obtain the artifact of a URL, if so configured.
   */
  public static final String URL_ARTIFACT_WS_PREFIX = PARAM_AU_CONTENT_FROM_WS
      + ".urlArtifactWs.";
  public static final String PARAM_URL_ARTIFACT_WS_USER_NAME =
      URL_ARTIFACT_WS_PREFIX + "userName";
  public static final String PARAM_URL_ARTIFACT_WS_PASSWORD =
      URL_ARTIFACT_WS_PREFIX + "password";
  public static final String PARAM_URL_ARTIFACT_WS_ADDRESS_LOCATION =
      URL_ARTIFACT_WS_PREFIX + "addressLocation";
  public static final String PARAM_URL_ARTIFACT_WS_TARGET_NAMESPACE =
      URL_ARTIFACT_WS_PREFIX + "targetNameSpace";
  public static final String PARAM_URL_ARTIFACT_WS_SERVICE_NAME =
      URL_ARTIFACT_WS_PREFIX + "serviceName";
  public static final String PARAM_URL_ARTIFACT_WS_TIMEOUT_VALUE =
      URL_ARTIFACT_WS_PREFIX + "timeoutValue";
  public static final int DEFAULT_URL_ARTIFACT_WS_TIMEOUT_VALUE = 600;

  /**
   * The Repository REST web service location.
   */
  public static final String PARAM_URL_ARTIFACT_REST_SERVICE_LOCATION =
      URL_ARTIFACT_WS_PREFIX + "restServiceLocation";

  public static final List NON_USER_SETTABLE_AU_PARAMS =
    Collections.unmodifiableList(new ArrayList());

  static final String DEFAULT_CONFIGURABLE_PLUGIN_NAME =
    DefinablePlugin.class.getName();

  private static Logger log = Logger.getLogger();

  private boolean useDefaultPluginRegistries =
    DEFAULT_USE_DEFAULT_PLUGIN_REGISTRIES;

  private ConfigManager configMgr;
  private AlertManager alertMgr;
  private StateManager stateMgr;


  private File pluginDir = null;
  private AuOrderComparator auComparator = new AuOrderComparator();

  private final Attributes.Name LOADABLE_PLUGIN_ATTR =
    new Attributes.Name("Lockss-Plugin");

  // List of names of plugins not to load
  List retract = null;

  // maps plugin key(not id) to plugin
  private Map<String,Plugin> pluginMap =
    Collections.synchronizedMap(new HashMap());
  // maps auid to AU
  private Map<String,ArchivalUnit> auMap =
    Collections.synchronizedMap(new HashMap());
  // List of all aus sorted by title.  The UI relies on this behavior.
  private List<ArchivalUnit> auList = null;

  // maps host to collections of AUs.  Used to quickly locate candidate AUs
  // for incoming URLs.  Each collection is sorted in AU order (for proxy
  // manifest index display).
  private Map<String,AuSearchSet> hostAus = new HashMap<String,AuSearchSet>();

<<<<<<< HEAD
  private List<AuEventHandler> auEventHandlers =
    new ArrayList<AuEventHandler>();
=======
  private Set<String> inactiveAuIds =
      Collections.synchronizedSet(new HashSet<String>());

  private List<AuEventHandler> auEventHandlers = new ArrayList<>();
>>>>>>> 25db0d0e

  // Counters for AUs restarted due to new plugin loaded
  private int numAusRestarting = 0;
  private int numFailedAuRestarts = 0;

  // Plugin registry processing
  private Map cuNodeVersionMap = Collections.synchronizedMap(new HashMap());
  // Map of plugin key to PluginInfo
  private Map pluginfoMap = Collections.synchronizedMap(new HashMap());
  private Map<String, Plugin> internalPlugins = new HashMap<String, Plugin>();
  private boolean prevCrawlOnce = false;

  private KeyStore keystore;
  private JarValidator jarValidator;
  private boolean keystoreInited = false;
  private boolean loadablePluginsReady = false;
  private boolean preferLoadablePlugin = DEFAULT_PREFER_LOADABLE_PLUGIN;
  private long registryTimeout = DEFAULT_PLUGIN_LOAD_TIMEOUT;
  private boolean paramRestartAus = DEFAULT_RESTART_AUS_WITH_NEW_PLUGIN;
  private static boolean paramUseAuidPool = DEFAULT_USE_AUID_POOL;
  private boolean paramAllowGlobalAuConfig = DEFAULT_ALLOW_GLOBAL_AU_CONFIG;
  private long paramAuRestartMaxSleep = DEFAULT_AU_RESTART_MAX_SLEEP;
  private long paramPerAuRestartSleep = DEFAULT_PER_AU_RESTART_SLEEP;
  private boolean paramDisableURLConnectionCache =
    DEFAULT_DISABLE_URL_CONNECTION_CACHE;
  private boolean acceptExpiredCertificates = DEFAULT_ACCEPT_EXPIRED_CERTS;
  private IntStepFunction auSearchCacheSizeFunc = 
    new IntStepFunction(DEFAULT_AU_SEARCH_CACHE_SIZE);
  private IntStepFunction auSearch404CacheSizeFunc =
    new IntStepFunction(DEFAULT_AU_SEARCH_404_CACHE_SIZE);
  private int paramMinDiskSearchesFor404Cache =
    DEFAULT_AU_SEARCH_MIN_DISK_SEARCHES_FOR_404_CACHE;
  private boolean paramPreventConcurrentSearches =
    DEFAULT_PREVENT_CONCURRENT_SEARCHES;

  private boolean paramStartAllAus = DEFAULT_START_ALL_AUS;
  private boolean paramInferConfigFromAuId = DEFAULT_INFER_CONFIG_FROM_AUID;
  private boolean paramLoadAllPlugins = DEFAULT_LOAD_ALL_PLUGINS;

  private Map titleMap = null;
  private List allTitles = null;
  // lock for above
  Object titleMonitor = new Object();
  private List allTitleConfigs = null;
  private Map<String,TitleSet> titleSetMap;
  private TreeSet<TitleSet> titleSets;
  // lock for AU additions/deletions
  Object auAddDelLock = new Object();

  private static Map<String,String> configurablePluginNameMap = new HashMap();
  static {
    configurablePluginNameMap.put(".*ExplodedPlugin$",
				  "org.lockss.plugin.exploded.ExplodedPlugin");
  }
  public static final int PREFER_XML_PLUGIN = 0;
  public static final int PREFER_CLASS_PLUGIN = 1;

  public PluginManager() {
  }

  /* ------- LockssManager implementation ------------------ */

  @Override
  public void initService(LockssDaemon daemon) {
    super.initService(daemon);
    configMgr = getDaemon().getConfigManager();
  }

  /**
   * start the plugin manager.
   * @see org.lockss.app.LockssManager#startService()
   */
  @Override
  public void startService() {
    super.startService();

    // Initialize the configuration database, if necessary.
    configMgr.deferredConfigDbInit();

    alertMgr = getDaemon().getAlertManager();
    stateMgr = getDaemon().getManagerByType(StateManager.class);
    // Initialize the plugin directory.
    initPluginDir();
    configureDefaultTitleSets();
    PluginStatus.register(getDaemon(), this);
    // watch for changes to plugin registry AUs and AUs with stems in hostAus
    registerAuEventHandler(myAuEventHandler);
    if (enableJmsNotifications) {
      startJms();
    }

    if (paramDisableURLConnectionCache) {
      // Up through Java 1.6, even after a ClassLoader is freed, and even
      // if its JarFile is explicitly closed first, the JarFile remains
      // open, using a file descriptor.  This causes open files to
      // accumulate as new versions of plugins are loaded, possibly
      // eventually leading to Too many open files.  Disabling the JarFile
      // cache prevents this from happening.
      try {
	// setDefaultUseCaches() is improperly an instance method, so need to
	// create an instance
	URLConnection foo = new URL("http://example.com/").openConnection();
	log.debug("Disabling URLConnection cache");
	foo.setDefaultUseCaches(false);
      } catch (IOException e) {
	log.warning("Couldn't disable URLConnection cache", e);
      }
    }
    triggerTitleSort();
  }

  /**
   * stop the plugin manager
   * @see org.lockss.app.LockssManager#stopService()
   */
  public void stopService() {
    // tk - checkpoint if nec.
    for (Plugin plugin : pluginMap.values()) {
      plugin.stopPlugin();
    }
    auEventHandlers = new ArrayList<AuEventHandler>();
    PluginStatus.unregister(getDaemon());
    unregisterAuEventHandler(myAuEventHandler);
    super.stopService();
  }

  /**
   * Start loadable plugins, ensure that they are properly loaded, and
   * then start all configured AUs.  This is called by LockssApp
   * after starting all the managers, and ensures everything happens
   * in the right order.
   */
  public void startLoadablePlugins() throws DbException {
    if (log.isDebug3())
      log.debug3("loadablePluginsReady = " + loadablePluginsReady);
    if (loadablePluginsReady) {
      return;
    }

    Configuration config = CurrentConfig.getCurrentConfig();
    if (log.isDebug3())
      log.debug3("config.keySet().size() = " + config.keySet().size());
    waitForRepo();
    log.debug("Initializing loadable plugin registries before starting AUs");
    initLoadablePluginRegistries(getPluginRegistryUrls(config));
    synchStaticPluginList(config);
    if (log.isDebug3())
      log.debug3("Calling configureAllArchivalUnitsAndLoadTheirPlugins()");
    configureAllArchivalUnits();
    loadablePluginsReady = true;
    if (log.isDebug3())
      log.debug3("loadablePluginsReady = " + loadablePluginsReady);
  }

  public void setLoadablePluginsReady(boolean val) {
    loadablePluginsReady = val;
  }

  public boolean getLoadablePluginsReady() {
    return loadablePluginsReady;
  }

  List getPluginRegistryUrls(Configuration config) {
    final String DEBUG_HEADER = "getPluginRegistryUrls(): ";
    if (log.isDebug3()) log.debug3(DEBUG_HEADER
	+ "useDefaultPluginRegistries = " + useDefaultPluginRegistries);
    if (useDefaultPluginRegistries) {
      return ListUtil.append(config.getList(PARAM_PLUGIN_REGISTRIES),
			     config.getList(PARAM_USER_PLUGIN_REGISTRIES));
    } else {
      return config.getList(PARAM_USER_PLUGIN_REGISTRIES);
    }
  }

  public boolean areAusStarted() {
    return getDaemon().areAusStarted();
  }

  public boolean areAusStartedOrStartOnDemand() {
    return areAusStarted() || isStartAusOnDemand();
  }

  @Override
  public void setConfig(Configuration config, Configuration oldConfig,
			Configuration.Differences changedKeys) {


    if (changedKeys.contains(PREFIX)) {
      registryTimeout = config.getTimeInterval(PARAM_PLUGIN_LOAD_TIMEOUT,
					       DEFAULT_PLUGIN_LOAD_TIMEOUT);

      paramAllowGlobalAuConfig =
	config.getBoolean(PARAM_ALLOW_GLOBAL_AU_CONFIG,
			  DEFAULT_ALLOW_GLOBAL_AU_CONFIG);
      paramRestartAus =
	config.getBoolean(PARAM_RESTART_AUS_WITH_NEW_PLUGIN,
			  DEFAULT_RESTART_AUS_WITH_NEW_PLUGIN);
      paramPerAuRestartSleep =
	config.getTimeInterval(PARAM_PER_AU_RESTART_SLEEP,
			       DEFAULT_PER_AU_RESTART_SLEEP);
      paramAuRestartMaxSleep =
	config.getTimeInterval(PARAM_AU_RESTART_MAX_SLEEP,
			       DEFAULT_AU_RESTART_MAX_SLEEP);

      paramUseAuidPool =
	config.getBoolean(PARAM_USE_AUID_POOL, DEFAULT_USE_AUID_POOL);

      preferLoadablePlugin = config.getBoolean(PARAM_PREFER_LOADABLE_PLUGIN,
					       DEFAULT_PREFER_LOADABLE_PLUGIN);

      paramDisableURLConnectionCache =
	config.getBoolean(PARAM_DISABLE_URL_CONNECTION_CACHE,
			  DEFAULT_DISABLE_URL_CONNECTION_CACHE);

      acceptExpiredCertificates =
	config.getBoolean(PARAM_ACCEPT_EXPIRED_CERTS,
			  DEFAULT_ACCEPT_EXPIRED_CERTS);

      // must set retract before loadablePluginsReady is true as
      // retrievePlugin() may be called before that
      if (changedKeys.contains(PARAM_PLUGIN_RETRACT)) {
	retract = config.getList(PARAM_PLUGIN_RETRACT);
      }

      // If the keystore or password has changed, update.
      if (changedKeys.contains(KEYSTORE_PREFIX) ||
	  changedKeys.contains(USER_KEYSTORE_PREFIX)) {
	keystoreInited = false;
	initKeystore(configMgr.getCurrentConfig());
      }

      if (changedKeys.contains(AU_SEARCH_SET_PREFIX)) {
	String func = config.get(PARAM_AU_SEARCH_CACHE_SIZE,
				 DEFAULT_AU_SEARCH_CACHE_SIZE);
	auSearchCacheSizeFunc = new IntStepFunction(func);
	func = config.get(PARAM_AU_SEARCH_404_CACHE_SIZE,
				 DEFAULT_AU_SEARCH_404_CACHE_SIZE);
	auSearch404CacheSizeFunc = new IntStepFunction(func);
	synchronized (hostAus) {
	  for (Map.Entry<String,AuSearchSet> ent : hostAus.entrySet()) {
	    ent.getValue().setConfig(config, oldConfig, changedKeys);
	  }
	}
	paramMinDiskSearchesFor404Cache =
	  config.getInt(PARAM_AU_SEARCH_MIN_DISK_SEARCHES_FOR_404_CACHE,
			DEFAULT_AU_SEARCH_MIN_DISK_SEARCHES_FOR_404_CACHE);
	paramPreventConcurrentSearches =
	  config.getBoolean(PARAM_PREVENT_CONCURRENT_SEARCHES,
			    DEFAULT_PREVENT_CONCURRENT_SEARCHES);
      }

      useDefaultPluginRegistries =
	config.getBoolean(PARAM_USE_DEFAULT_PLUGIN_REGISTRIES,
			  DEFAULT_USE_DEFAULT_PLUGIN_REGISTRIES);

      paramStartAllAus =
	config.getBoolean(PARAM_START_ALL_AUS, DEFAULT_START_ALL_AUS);

      paramInferConfigFromAuId =
	config.getBoolean(PARAM_INFER_CONFIG_FROM_AUID,
			  DEFAULT_INFER_CONFIG_FROM_AUID);

      paramLoadAllPlugins =
	config.getBoolean(PARAM_LOAD_ALL_PLUGINS, DEFAULT_LOAD_ALL_PLUGINS);

      enableJmsNotifications = config.getBoolean(PARAM_ENABLE_JMS_NOTIFICATIONS,
						 DEFAULT_ENABLE_JMS_NOTIFICATIONS);
      notificationTopic = config.get(PARAM_JMS_NOTIFICATION_TOPIC,
				     DEFAULT_JMS_NOTIFICATION_TOPIC);
      clientId = config.get(PARAM_JMS_CLIENT_ID, DEFAULT_JMS_CLIENT_ID);
    }

    // Process any changed TitleSets
    if (changedKeys.contains(PARAM_TITLE_SETS)) {
      configureTitleSets(config);
    }

    // Don't load or start other plugins until the daemon is running.
    if (loadablePluginsReady) {
      boolean crawlOnce = config.getBoolean(PARAM_CRAWL_PLUGINS_ONCE,
					    DEFAULT_CRAWL_PLUGINS_ONCE);
      if (!prevCrawlOnce && crawlOnce) {
	queuePluginRegistryCrawls();
	prevCrawlOnce = true;
      } else {
	prevCrawlOnce = crawlOnce;
      }

      // Process loadable plugin registries.
      if (changedKeys.contains(PARAM_PLUGIN_REGISTRIES) ||
	  changedKeys.contains(PARAM_USER_PLUGIN_REGISTRIES) ||
	  changedKeys.contains(PARAM_USE_DEFAULT_PLUGIN_REGISTRIES)) {
	initLoadablePluginRegistries(getPluginRegistryUrls(config));
      }

      // Process the built-in plugin registry.
      if (changedKeys.contains(PARAM_PLUGIN_REGISTRY) ||
	  changedKeys.contains(PARAM_PLUGIN_REGISTRY_JARS) ||
	  changedKeys.contains(PARAM_PLUGIN_RETRACT)) {
	synchStaticPluginList(config);
      }
    }
  }

  @Override
  public void auConfigChanged(String auid, Map<String,String> auConfig) {
    if (auid == null || isStartAusOnDemand()) {
      // Don't create AUs on config change in on-demand mode
      return;
    }
    try {
      // XXXONDEMAND
//       AuConfiguration auConfiguration = new AuConfiguration(auid, auConfig);

      AuConfiguration auConfiguration =
	configMgr.retrieveArchivalUnitConfiguration(auid);
      if (auConfiguration == null) {
	log.warning("Received auConfigChanged message for AU with no configuration data: " + auid);
	return ;
      }
      log.debug("Starting or reconfiguring AU due to AU config changed notification: " + auid);
      startOrReconfigureAu(auConfiguration,
			   SkipConfigCondition.ConfigUnchanged);
    } catch (DbException dbe) {
      log.critical("Error getting Archival Unit configuration: Not starting/reconfiguring AU from auConfigChanged message",
		   dbe);
      return;
    } catch (LockssRestException lre) {
      log.critical("Error getting Archival Unit configuration: Not starting/reconfiguring AU from auConfigChanged message",
		   lre);
      return;
    }
  }

  @Override
  public void auConfigRemoved(String auid) {
    // Do delete AUs on config change even in on-demand mode
    if (auid == null) {
      return;
    }
    ArchivalUnit au = getAuFromIdIfExists(auid);
    if (au != null) {
      log.debug("Stopping AU due to AU config removed notification: " + auid);
      stopAu(au, AuEvent.forAu(au, AuEvent.Type.Delete));
    }
  }

  public int getAuSearchCacheSize(int x) {
    return auSearchCacheSizeFunc.getValue(x);
  }

  public int getAuSearch404CacheSize(int x) {
    return auSearch404CacheSizeFunc.getValue(x);
  }

  private enum SkipConfigCondition {ConfigUnchanged, AuRunning};

  /**
   * Configures all the Archival Units.
   */
  private void configureAllArchivalUnits() {
    Collection<AuConfiguration> auConfigurations = null;

    if (isStartAusOnDemand()) {
      log.debug("In on-demand mode, Not starting AUs");
      return;
    }

    // Get the configurations of all the Archival Units.
    try {
      auConfigurations = configMgr.retrieveAllArchivalUnitConfiguration();
    } catch (DbException dbe) {
      log.critical(
	  "Error getting Archival Unit configurations: Not starting AUs",
	  dbe);
      return;
    } catch (LockssRestException lre) {
      log.critical(
	  "Error getting Archival Unit configurations: Not starting AUs",
	  lre);
      return;
    } catch (IOException ioe) {
      log.critical(
	  "Error getting Archival Unit configurations: Not starting AUs",
	  ioe);
      return;
    }

    if (log.isDebug3())
      log.debug3("auConfigurations.size() = " + auConfigurations.size());

    // Loop over each Archival Unit configuration.
    for (AuConfiguration auConfiguration : auConfigurations) {
      if (log.isDebug3()) log.debug3("auConfiguration = " + auConfiguration);

      startOrReconfigureAu(auConfiguration,
			   SkipConfigCondition.ConfigUnchanged);
    }
  }

  private void startOrReconfigureAu(AuConfiguration auConfiguration,
				    SkipConfigCondition scc) {
    String auId = auConfiguration.getAuId();
    String pluginKey = pluginIdFromAuId(auId);

    synchronized (auAddDelLock) {
      // Check whether the load of the plugin of this Archival Unit has not
      // been successful.
      if (!ensurePluginLoaded(pluginKey)) {
	// Yes: Do not configure this Archival Unit.
	log.warning("Plugin " + pluginKey
		    + " not loaded, not configuring its AUs");
	return;
      }

      String auKey = PluginManager.auKeyFromAuId(auId);
      ArchivalUnit curAu = auMap.get(auId);

      // Convert the Archival Unit configuration to a Configuration object.
      Configuration auConf =
	AuConfigurationUtils.toUnprefixedConfiguration(auConfiguration);

      if (auConf.getBoolean(AU_PARAM_DISABLED, false)) {
	if (curAu != null) {
	  if (log.isDebug2()) log.debug2("Deactivating AU: " + auKey);
	  deactivateAuOnly(curAu);
	}
	return;
      }

      switch (scc) {
      case ConfigUnchanged:
	if (curAu != null && auConf.equals(curAu.getConfiguration())) {
	  if (log.isDebug3())
	    log.debug3("AU already configured, not reconfiguring: " + auId);
	  return;
	}
	break;
      case AuRunning:
	if (auMap.containsKey(auId)) {
	  if (log.isDebug3())
	    log.debug3("AU already running, not reconfiguring: " + auKey);
	  return;
	}
	log.debug2("Retrying previously unstarted AU id: " + auId);
	break;
      }

      try {
	if (log.isDebug2()) log.debug2("Configuring AU id: " + auKey);

	// Get the plugin of this Archival Unit.
	Plugin plugin = getPlugin(pluginKey);

	// Check the consistency of the Archival Unit configuration.
	try {
	  String genAuid = generateAuId(plugin, auConf);
	  if (!auId.equals(genAuid)) {
	    log.warning("Generated AUID " + genAuid +
			" does not match stored AUID " + auId +
			". Proceeding anyway.");
	  }
	} catch (RuntimeException e) {
	  log.warning("Not configuring probable non-AU.  " +
		      "Can't generate AUID from config: " + auConf);
	  return;
	}

	// Configure this Archival Unit.
	configureAu(plugin, auConf, auId);
      } catch (ArchivalUnit.ConfigurationException e) {
	log.error("Failed to configure AU " + auId, e);
      } catch (Exception e) {
	log.error("Unexpected exception configuring AU " + auKey, e);
      }
    }
  }

  // Called to (try to) start AUs configured for changed plugins, that
  // didn't previously start (either because the plugin didn't exist, or
  // the AU didn't successfully start with the old definition)
  private void configurePlugins(Collection<String> pluginKeys) {
    configurePlugins(pluginKeys, SkipConfigCondition.AuRunning);
  }

  private void configurePlugins(Collection<String> pluginKeys,
				SkipConfigCondition scc) {
    if (log.isDebug2()) log.debug2("pluginKeys = " + pluginKeys);
    Map<String, List<AuConfiguration>> pluginsAuConfs = null;

    try {
      pluginsAuConfs =
	  configMgr.retrieveAllPluginsAusConfigurations(pluginKeys);
    } catch (Exception e) {
      log.critical("Error getting AU configurations for plugins: "
	  + "Not starting AUs", e);
      return;
    }

    for (String pluginKey : pluginKeys) {
      log.debug2("Configuring plugin key: " + pluginKey);
      // Get from the database the configuration entries for this plugin.
      Configuration pluginConf = ConfigManager.newConfiguration();

      // Get all the Archival Unit configurations for this plugin.
      List<AuConfiguration> pluginAus = pluginsAuConfs.get(pluginKey);
      if (pluginAus != null) {
	// Loop through each Archival Unit configuration found.
	for (AuConfiguration auConfiguration : pluginAus) {
	  startOrReconfigureAu(auConfiguration, scc);
	}
      }
    }
  }

  private void configureDefaultTitleSets() {
    if (titleSets == null || titleSets.isEmpty()) {
      TreeSet<TitleSet> list = new TreeSet<TitleSet>();
      list.add(new TitleSetAllAus(getDaemon()));
      list.add(new TitleSetActiveAus(getDaemon()));
      list.add(new TitleSetInactiveAus(getDaemon()));
      installTitleSets(list);
    }
  }

  private void configureTitleSets(Configuration config) {
    TreeSet<TitleSet> list = new TreeSet<TitleSet>();
    Configuration allSets = config.getConfigTree(PARAM_TITLE_SETS);
    for (Iterator iter = allSets.nodeIterator(); iter.hasNext(); ) {
      String id = (String)iter.next();
      Configuration setDef = allSets.getConfigTree(id);
      try {
	TitleSet ts = createTitleSet(setDef);
	if (ts != null) {
	  if (log.isDebug2()) {
	    log.debug2("Adding TitleSet: " + ts);
	  }
	  list.add(ts);
	} else {
	  log.warning("Null TitleSet created from: " + setDef);
	}
      } catch (RuntimeException e) {
	log.warning("Error creating TitleSet from: " + setDef, e);
      }
    }
    installTitleSets(list);
  }

  private void installTitleSets(TreeSet<TitleSet> sets) {
    Map map = new HashMap();
    for (TitleSet ts : sets) {
      map.put(ts.getId(), ts);
    }
    titleSets = sets;
    titleSetMap = map;
    log.debug2(titleSets.size() + " titlesets");
  }

  private TitleSet createTitleSet(Configuration config) {
    String cls = config.get(TITLE_SET_PARAM_CLASS);
    String name = config.get(TITLE_SET_PARAM_NAME);
    if (cls.equalsIgnoreCase(TITLE_SET_CLASS_XPATH)) {
      return TitleSetXpath.create(getDaemon(), name,
				  config.get(TITLE_SET_XPATH_XPATH));
    }
    if (cls.equalsIgnoreCase(TITLE_SET_CLASS_ALL_AUS)) {
      return new TitleSetAllAus(getDaemon());
    }
    if (cls.equalsIgnoreCase(TITLE_SET_CLASS_ACTIVE_AUS)) {
      return new TitleSetActiveAus(getDaemon());
    }
    if (cls.equalsIgnoreCase(TITLE_SET_CLASS_INACTIVE_AUS)) {
      return new TitleSetInactiveAus(getDaemon());
    }
    return null;
  }

  /** Return the TitleSet id to {@link org.lockss.daemon.TitleSet}
   * mapping */
  public Map<String,TitleSet> getTitleSetMap() {
    return (titleSetMap != null) ? titleSetMap : Collections.EMPTY_MAP;
  }

  /** Return the TitleSets, in display order */
  public Collection<TitleSet> getTitleSets() {
    return (titleSets != null) ? titleSets : Collections.EMPTY_LIST;
  }

  /**
   * Convert plugin property key to plugin class name.
   * @param key the key
   * @return the plugin name
   */
  public static String pluginNameFromKey(String key) {
    return StringUtil.replaceString(key, "|", ".");
  }

  /**
   * Convert plugin class name to key suitable for property file.
   * @param className the class name
   * @return the plugin key
   */
  public static String pluginKeyFromName(String className) {
    return StringUtil.replaceString(className, ".", "|");
  }

  /**
   * Convert plugin id to key suitable for property file.  Plugin id is
   * currently the same as plugin class name, but that may change.
   * @param id the plugin id
   * @return String the plugin key
   */
  public static String pluginKeyFromId(String id) {
    // tk - needs to do real mapping from IDs obtained from all available
    // plugins.
    return StringUtil.replaceString(id, ".", "|");
  }

  /**
   * Return the plugin's key
   */
  public static String getPluginKey(Plugin plugin) {
    return pluginKeyFromId(plugin.getPluginId());
  }

  /**
   * Return the unique identifier for an AU based on its plugin id and
   * definitional config params.
   * @param pluginId plugin id (with . not escaped)
   * @param auDefProps Properties with values for all definitional AU params
   * @return The unique identifier for the AU.
   */
  public static String generateAuId(String pluginId, Properties auDefProps) {
    return generateAuId(pluginId,
			PropUtil.propsToCanonicalEncodedString(auDefProps));
  }

  /**
   * Return the unique identifier for an AU based on its plugin and full
   * set of config params..
   * @param plugin the Plugin
   * @param auConfig either the entire AU Configuration or one containing
   * at least all the definitional params.
   * @return The unique identifier for the AU.
   */
  public static String generateAuId(Plugin plugin, Configuration auConfig) {
    return generateAuId(plugin.getPluginId(),
			PluginManager.defPropsFromProps(plugin, auConfig));
  }

  /**
   * Return the unique identifier for an AU based on its plugin id and key
   * constructed from the definitional config params.
   * @param pluginId plugin id (with . not escaped)
   * @param auKey The result of
   * PropUtil#propsToCanonicalEncodedString(Properties) applied to the AU's
   * definitional config params
   * @return The unique identifier for the AU.
   */
  public static String generateAuId(String pluginId, String auKey) {
    String id = pluginKeyFromId(pluginId)+"&"+auKey;
    if (paramUseAuidPool) {
      return StringPool.AUIDS.intern(id);
    } else {
      return id;
    }
  }

  public static Properties defPropsFromProps(Plugin plug,
					     Map<String,String> auConfigProps) {
    Properties res = new Properties();
    for (ConfigParamDescr descr : plug.getAuConfigDescrs()) {
      if (descr.isDefinitional()) {
	String key = descr.getKey();
	String val = auConfigProps.get(key);
	if (val == null) {
	  throw new NullPointerException(key + " is null in: " + auConfigProps);
	}
	res.setProperty(key, val);
      }
    }
    return res;
  }

  public static Properties defPropsFromProps(Plugin plug,
					     Configuration auConfig) {
    Properties res = new Properties();
    for (ConfigParamDescr descr : plug.getAuConfigDescrs()) {
      if (descr.isDefinitional()) {
	String key = descr.getKey();
	String val = auConfig.get(key);
	if (val == null) {
	  throw new NullPointerException(key + " is null in: " + auConfig);
	}
	res.setProperty(key, val);
      }
    }
    return res;
  }

  public static String auKeyFromAuId(String auid) {
    int pos = auid.indexOf("&");
    if (pos < 0) {
      throw new IllegalArgumentException("Illegal AuId: " + auid);
    }
    return auid.substring(pos + 1);
  }

  public static String pluginIdFromAuId(String auid) {
    int pos = auid.indexOf("&");
    if (pos < 0) {
      throw new IllegalArgumentException("Illegal AuId: " + auid);
    }
    return auid.substring(0, pos);
  }

  public static String pluginNameFromAuId(String auid) {
    return pluginNameFromKey(pluginIdFromAuId(auid));
  }

  public static String configKeyFromAuId(String auid) {
    return StringUtil.replaceFirst(auid, "&", ".");
  }

  public static String auConfigPrefix(String auid) {
    return PARAM_AU_TREE + "." + PluginManager.configKeyFromAuId(auid);
  }

  public static String auIdFromConfigPrefixAndKey(String configPrefixAndKey) {
    return configPrefixAndKey.substring(
	(PluginManager.PARAM_AU_TREE + ".").length()).replaceFirst("\\.", "&");
  }

  private void configurePlugin(String pluginKey, Configuration pluginConf,
			       SkipConfigCondition scc) {
    if (!ensurePluginLoaded(pluginKey)) {
      log.warning("Plugin " + pluginKey
		  + " not loaded, not configuring its AUs");
      return;
    }
    List auList = ListUtil.fromIterator(pluginConf.nodeIterator());
    auList = CollectionUtil.randomPermutation(auList);
    nextAU:
    for (Iterator iter = auList.iterator(); iter.hasNext(); ) {
      String auKey = (String)iter.next();
      String auId = generateAuId(pluginKey, auKey);
      try {
	Configuration auConf = pluginConf.getConfigTree(auKey);
	if (auConf.getBoolean(AU_PARAM_DISABLED, false)) {
	  // tk should actually remove AU?
	  if (log.isDebug2())
	    log.debug2("Not configuring disabled AU id: " + auKey);
	  continue nextAU;
	}
	switch (scc) {
	case ConfigUnchanged:
	  break;
	case AuRunning:
	  if (auMap.containsKey(auId)) {
	    if (log.isDebug3())
	      log.debug3("AU already running, not reconfiguring: "
			 + auKey);
	    continue nextAU;
	  }
	  log.debug2("Retrying previously unstarted AU id: " + auId);
	  break;
	}
	if (log.isDebug2()) log.debug2("Configuring AU id: " + auKey);
	Plugin plugin = getPlugin(pluginKey);
	try {
	  String genAuid = generateAuId(plugin, auConf);
	  if (!auId.equals(genAuid)) {
	    log.warning("Generated AUID " + genAuid +
			" does not match stored AUID " + auId +
			". Proceeding anyway.");
	  }
	} catch (RuntimeException e) {
	  log.warning("Not configuring probable non-AU.  " +
		      "Can't generate AUID from config: " + auConf);
	  continue nextAU;
	}
	configureAu(plugin, auConf, auId);
      } catch (ArchivalUnit.ConfigurationException e) {
	log.error("Failed to configure AU " + auId, e);
      } catch (Exception e) {
	log.error("Unexpected exception configuring AU " + auKey, e);
      }
    }
  }

  void configureAu(Plugin plugin, Configuration auConf, String auId)
      throws ArchivalUnit.ConfigurationException {
    if (log.isDebug2()) {
      log.debug2("plugin = " + plugin);
      log.debug2("auConf = " + auConf);
      log.debug2("auId = " + auId);
    }

    Configuration oldConfig = null;
    try {
      ArchivalUnit oldAu = (ArchivalUnit)auMap.get(auId);
      if (oldAu != null) {
	oldConfig = oldAu.getConfiguration();
	if (auConf.equals(oldConfig)) {
	  // Don't bother if the config is the same.  (This happens the
	  // first time config is loaded after AU created via UI.)
	  return;
	}
      }
      ArchivalUnit au = plugin.configureAu(auConf, oldAu);
      if (oldAu != null && oldAu != au) {
	String msg = "Plugin created new AU: " + au +
	  ", should have reconfigured old AU: " + oldAu;
	throw new ArchivalUnit.ConfigurationException(msg);
      }
      if (!auId.equals(au.getAuId())) {
	String msg = "Configured AU has unexpected AUID: " + au.getAuId() +
	  ", expected: "+ auId;
	throw new ArchivalUnit.ConfigurationException(msg);
      }
      try {
	getDaemon().startOrReconfigureAuManagers(au, auConf);
      } catch (Exception e) {
	throw new ArchivalUnit.ConfigurationException(
	      "Couldn't configure AU managers", e);
      }
      if (oldAu != null) {
	log.debug("Reconfigured AU " + au);
	signalAuEvent(au,
		      AuEvent.forAu(au, AuEvent.Type.Reconfig).setOldConfiguration(oldConfig));
      } else {
	log.debug("Configured AU " + au);
	putAuInMap(au);
	signalAuEvent(au, AuEvent.forAu(au, AuEvent.Type.StartupCreate));
      }
    } catch (ArchivalUnit.ConfigurationException e) {
      throw e;
    } catch (Exception e) {
      log.error("Error configuring AU", e);
      throw new
	ArchivalUnit.ConfigurationException("Unexpected error creating AU", e);
    }
  }

  ArchivalUnit createAu(Plugin plugin, Configuration auConf, AuEvent event)
      throws ArchivalUnit.ConfigurationException {
    final String DEBUG_HEADER = "createAu(): ";
    if (log.isDebug2()) {
      log.debug2(DEBUG_HEADER + "plugin = " + plugin);
      log.debug2(DEBUG_HEADER + "auConf = " + auConf);
      log.debug2(DEBUG_HEADER + "event = " + event);
    }
    String auid = null;
    ArchivalUnit oldAu = null;
    try {
      auid = generateAuId(plugin, auConf);
      if (log.isDebug3()) log.debug3(DEBUG_HEADER + "auid = " + auid);
      oldAu = getAuFromIdIfExists(auid);
      if (log.isDebug3()) log.debug3(DEBUG_HEADER + "oldAu = " + oldAu);
    } catch (Exception e) {
      // no action.  Bad/missing config value might cause generateAuId() to
      // throw.  It will be caught soon when creating the AU; for now we
      // can assume it means the AU doesn't already exist.
    }
    if (oldAu != null) {
      throw new ArchivalUnit.ConfigurationException("Cannot create that AU because it already exists: " + oldAu.getName());
    }
    try {
      ArchivalUnit au = plugin.createAu(auConf);
      log.debug("Created AU " + au);
      try {
	getDaemon().startOrReconfigureAuManagers(au, auConf);
      } catch (Exception e) {
	log.error("Couldn't start AU processes", e);
	throw new ArchivalUnit.ConfigurationException(
	      "Couldn't start AU processes", e);
      }
      putAuInMap(au);
      event = AuEvent.forAu(au, event);
      signalAuEvent(au, event);
      return au;
    } catch (ArchivalUnit.ConfigurationException e) {
      throw e;
    } catch (Exception e) {
      log.error("Error creating AU", e);
      throw new
	ArchivalUnit.ConfigurationException("Unexpected error creating AU", e);
    }
  }

  /** Stop the AU's activity and remove it, as though it had never been
   * configured.  Does not affect the AU's current repository contents.
   * @return true if the AU was removed, false if it didn't exist or is
   * stale. */
  public boolean stopAu(ArchivalUnit au, AuEvent event) {
    String auid = au.getAuId();
    ArchivalUnit mapAu = (ArchivalUnit)auMap.get(auid);
    if (mapAu == null) {
      log.warning("stopAu(" + au.getName() + "), wasn't in map");
      return false;
    }
    if (mapAu != au) {
      log.warning("stopAu(" + au.getName() + "), but map contains " + mapAu);
      return false;
    }
    log.debug("Deactivating AU: " + au.getName());
    // remove from map first, so no new activity can start (poll messages,
    // RemoteAPI, etc.)
    synchronized (auMap) {
      auMap.remove(auid);
      auList = null;
    }
    delHostAus(au);

    signalAuEvent(au, event);

    try {
      Plugin plugin = au.getPlugin();
      plugin.stopAu(au);
      getDaemon().stopAuManagers(au);
    } catch (Exception e) {
      log.error("Unexpected error stopping AU", e);
      // Shouldn't happen, as stopAuManagers() catches errors in
      // stopService().  Not clear what to do anyway, if some of the
      // managers don't stop cleanly.
    }
    return true;
  }

  /** Return true iff the AU is currently active.  Ruturn false if the AU
   * was deactivated or deleted and this isn't the current instance of the
   * AU. */
  public boolean isActiveAu(ArchivalUnit au) {
    String auid = au.getAuId();
    return auid != null && auMap.get(auid) == au;
  }

  /**
   * Register a handler for AU events: create, delete, reconfigure.  May be
   * called after this manager's initService() (before startService()).
   * @param aueh AuEventHandler to add
   */
  public void registerAuEventHandler(AuEventHandler aueh) {
    log.debug2("registering AuEventHandler " + aueh);
    if (!auEventHandlers.contains(aueh)) {
      auEventHandlers.add(aueh);
    }
  }

  /**
   * Unregister an AuEventHandler
   * @param aueh AuEventHandler to remove
   */
  public void unregisterAuEventHandler(AuEventHandler aueh) {
    log.debug3("unregistering " + aueh);
    auEventHandlers.remove(aueh);
  }

  // JMS notification support

  public static final String JMS_PREFIX = PREFIX + "jms.";

  /** The jms topic at which AuEvent notifications are sent
   * @ParamRelevance Rare
   */
  public static final String PARAM_ENABLE_JMS_NOTIFICATIONS =
    JMS_PREFIX + "enable";
  public static final boolean DEFAULT_ENABLE_JMS_NOTIFICATIONS = false;

  /** The jms topic at which AuEvent notifications are sent
   * @ParamRelevance Rare
   */
  public static final String PARAM_JMS_NOTIFICATION_TOPIC =
    JMS_PREFIX + "topic";
  public static final String DEFAULT_JMS_NOTIFICATION_TOPIC = "AuEventTopic";

  /** The jms clientid of the config manager.
   * @ParamRelevance Rare
   */
  public static final String PARAM_JMS_CLIENT_ID = JMS_PREFIX + "clientId";
  public static final String DEFAULT_JMS_CLIENT_ID = null;


  private String notificationTopic = DEFAULT_JMS_NOTIFICATION_TOPIC;
  private boolean enableJmsNotifications = DEFAULT_ENABLE_JMS_NOTIFICATIONS;
  private String clientId = DEFAULT_JMS_CLIENT_ID;

  void startJms() {
    if (jmsConsumer == null && jmsProducer == null) {
      setUpJmsNotifications();
    }
  }

  void setUpJmsNotifications() {
    setUpJmsReceive(clientId, notificationTopic, true,
		    new MapMessageListener("AuEvent Listener"));
    setUpJmsSend(clientId, notificationTopic);
  }

  /** Send AuEvent to JMS notification topic, if appropriate.  Currently
   * sends only ContentChanged events.  Note that these AU creation and
   * deletion events are <b>not</b> propagated to other cluster members, as
   * they may result from on-demand creation, RestartDelete/RestartCreate,
   * etc., which shouldn't trigger actions in others.  The AU create/delete
   * events of interest are configuration events, handled in
   * ConfigManager. */
  void sendAuEventNotification(ArchivalUnit au, AuEvent event) {
    if (jmsProducer != null) {
      switch (event.getType()) {
      case ContentChanged:
	try {
	  jmsProducer.sendMap(event.toMap());
	} catch (JMSException e) {
	  log.error("Couldn't send ContentChanged notification", e);
	}
      default:
	// don't send other events
      }
    }
  }

  /** Incoming AuEvent message */
  @Override
  protected void receiveMessage(Map map) {
    AuEvent event = AuEvent.fromMap(map);
    log.debug("Received notification: " + event);
    String auid = event.getAuId();
    ArchivalUnit au = getAuFromIdIfExists(auid);
    signalAuEventInternal(auid, au, event);
  }

  class PlugMgrAuEventHandler extends AuEventHandler.Base {
    @Override public void auContentChanged(AuEvent event, ArchivalUnit au,
					   AuEvent.ContentChangeInfo info) {
      if (loadablePluginsReady && isRegistryAu(au)) {
	processRegistryAus(ListUtil.list(au), paramStartAllAus);
      }
      if (shouldFlush404Cache(au, info)) {
	flush404Cache(au);
      };
    }
    @Override public void auCreated(AuEvent event, ArchivalUnit au) {
      flush404Cache(au);
    }
  }

  private AuEventHandler myAuEventHandler = new PlugMgrAuEventHandler();

  boolean shouldFlush404Cache(ArchivalUnit au,
			      AuEvent.ContentChangeInfo chInfo) {
    switch (chInfo.getType()) {
    case Crawl:
      // Hack - routine recrawls fetch start page twice, would flush cache
      // too frequently
      return chInfo.getNumUrls() > 2;
    default:
      return chInfo.getNumUrls() > 0;
    }
  }

  protected void raiseAlert(Alert alert, String msg) {
    if (alertMgr != null) {
      alertMgr.raiseAlert(alert, msg);
    }
  }

  /** Signal an AuEvent to all listeners and the JMS notification channel */
  public void signalAuEvent(final ArchivalUnit au,
			    final AuEvent event) {
    if (log.isDebug2()) log.debug2("AuEvent " + event);
    sendAuEventNotification(au, event);
    signalAuEventInternal(au.getAuId(), au, event);
  }

  /** Signal an AuEvent to all local listeners */
  void signalAuEventInternal(final String auid,
			     final ArchivalUnit au,
			     final AuEvent event) {
    switch (event.getType()) {
    case Create:
      raiseAlert(Alert.auAlert(Alert.AU_CREATED, au), "AU created");
      // falls through
    case RestartCreate:
    case StartupCreate:
    case Reactivate:
      applyAuEvent(new AuEventClosure() {
	  public void execute(AuEventHandler hand) {
	    try {
	      hand.auCreated(event, auid, au);
	    } catch (Exception e) {
	      log.error("AuEventHandler threw", e);
	    }
	  }});
      break;
    case Delete:
      raiseAlert(Alert.auAlert(Alert.AU_DELETED, au), "AU deleted");
      // falls through
    case Deactivate:
    case RestartDelete:
      applyAuEvent(new AuEventClosure() {
	  public void execute(AuEventHandler hand) {
	    try {
	      hand.auDeleted(event, auid, au);
	    } catch (Exception e) {
	      log.error("AuEventHandler threw", e);
	    }
	  }});
      break;
    case Reconfig:
      final Configuration oldAuConfig = event.getOldConfiguration();
      applyAuEvent(new AuEventClosure() {
	  public void execute(AuEventHandler hand) {
	    try {
	      hand.auReconfigured(event, auid, au, oldAuConfig);
	    } catch (Exception e) {
	      log.error("AuEventHandler threw", e);
	    }
	  }});
      break;
    case ContentChanged:
      AuEvent.ContentChangeInfo chInfo = event.getChangeInfo();
      applyAuEvent(new AuEventClosure() {
	  public void execute(AuEventHandler hand) {
	    try {
	      hand.auContentChanged(event, auid, au, chInfo);
	    } catch (Exception e) {
	      log.error("AuEventHandler threw", e);
	    }
	  }});
      break;
    default:
      log.error("Unhandled AuEvent: " + event);
    }
  }
      
  /** Closure applied to each AuEventHandler by {@link
   * #applyAuEvent(AuEventClosure) */
  private interface AuEventClosure {
    public void execute(AuEventHandler hand);
  }

  /** Apply an {@link #AuEventClosure} to each registered {@link
   * #AuEventHandler} */
  private void applyAuEvent(AuEventClosure closure) {
    // copy the list of handlers as it could change during the loop.
    for (AuEventHandler hand : new ArrayList<AuEventHandler>(auEventHandlers)) {
      try {
	closure.execute(hand);
      } catch (Exception e) {
	log.error("AuEventClosure threw", e);
      }
    }
  }

  protected void putAuInMap(ArchivalUnit au) {
    log.debug2("putAuMap(" + au.getAuId() +", " + au);
    synchronized (auMap) {
      ArchivalUnit oldAu = auMap.put(au.getAuId(), au);
      if (oldAu != null) {
	if (oldAu == au) {
	  log.debug("Warning: Redundant putAuInMap: " + au, new Throwable());
	  return;
	} else {
	  log.error("Duplicate AUID in map. old: " + oldAu + ", new: " + au,
		    new Throwable());
	}
      }
      auList = null;
    }
    addHostAus(au);
  }

  /**
   * Returns an existing Archival Unit given its identifier.  Does not
   * cause the AU to be started.
   *
   * @param auId
   *          A String with the Archival Unit identifier.
   * @return an ArchivalUnit with the requested Archival Unit, iff it
   *          already exists.
   */
  public ArchivalUnit getAuFromIdIfExists(String auId) {
    final String DEBUG_HEADER = "getAuFromIdIfExists(): ";
    if (log.isDebug2()) log.debug2(DEBUG_HEADER + "auId = " + auId);
    return (ArchivalUnit)auMap.get(auId);
  }

  /**
   * Provides an Archival Unit given its identifier, starting it if
   * necessary.
   * 
   * @param auId
   *          A String with the Archival Unit identifier.
   * @return an ArchivalUnit with the requested Archival Unit, if either
   *          the AU was already present, or if its config is available and
   *          it can be started on the fly.
   */
  public ArchivalUnit getAuFromId(String auId) {
    final String DEBUG_HEADER = "getAuFromId(): ";
    if (log.isDebug2()) log.debug2(DEBUG_HEADER + "auId = " + auId);

    ArchivalUnit au = (ArchivalUnit)auMap.get(auId);
    if (log.isDebug3()) log.debug3(DEBUG_HEADER + "au = " + au);

    // If AU doesn't exist, maybe create it on-demand
    if (au == null && isStartAusOnDemand()) {
      au = createOnDemandAu(auId);
    }

    if (log.isDebug2()) log.debug2(DEBUG_HEADER + "au = " + au);
    return au;
  }

  ArchivalUnit createOnDemandAu(String auId) {
    final String DEBUG_HEADER = "createOnDemandAu(): ";
    Plugin plugin = getPluginFromAuId(auId);

    Configuration auConfig = null;
    try {
      auConfig = getStoredAuConfigurationAsConfiguration(auId);
    } catch (DbException dbe) {
      log.warning("Error fetching AU config: " + auId, dbe);
    } catch (LockssRestException lre) {
      log.warning("Error fetching AU config: " + auId, lre);
    }
    if (auConfig != null) {
      log.debug("Found stored config for on demand AU: " +
		auId + " : " + auConfig);
    } else {
      auConfig = getAuConfigFromTdb(plugin, auId);
      if (auConfig != null) {
	log.debug("Found tdb config for on demand AU: " +
		  auId + " : " + auConfig);
      } else if (paramInferConfigFromAuId) {
	auConfig = getAuConfigFromAuId(auId);
	if (auConfig != null) {
	  log.debug("Inferred config for on demand AU: " +
		    auId + " : " + auConfig);
	}
      }
    }
    if (auConfig == null) {
      log.warning("Can't create AU on demand: " + auId);
      return null;
    }

    ArchivalUnit au = null;
    // Get the AU.
    try {
      au = createAu(plugin, auConfig,
		    AuEvent.forAuId(auId, AuEvent.Type.Create));
      if (log.isDebug3()) log.debug3(DEBUG_HEADER + "au = " + au);
    } catch (Exception e) {
      log.error("Failed to create Archival Unit - auId = " + auId
		+ ", auConfig = " + auConfig, e);
    }
    return au;
  }

  Configuration getAuConfigFromTdb(Plugin plugin, String auid) {
    if (plugin instanceof BasePlugin) {
      TitleConfig tc = ((BasePlugin)plugin).getTitleConfigFromAuId(auid);
      if (tc == null) return null;
      return tc.getConfig();
    }
    log.warning("Attempt to get TitleConfig for non-BasePlugin: " + auid);
    return null;
  }

  /** Infer a (possibly incomplete) AU configuration from an AUID.  This
   * should generally not be used as the result will include only
   * definitional params.  Intended for testing */
  public static Configuration getAuConfigFromAuId(String auid) {
    final String DEBUG_HEADER = "getAuConfigFromAuId(): ";
    String auKey = null;
    try {
      auKey = PluginManager.auKeyFromAuId(auid);
      if (log.isDebug3()) log.debug3(DEBUG_HEADER + "auKey = " + auKey);
    } catch (IllegalArgumentException iae) {
      log.warning("Can't infer config from AUID: " + auid, iae);
      return null;
    }

    // Get the properties encoded in the archival unit key.
    Properties props = null;

    try {
      props = PropUtil.canonicalEncodedStringToProps(auKey);
      if (log.isDebug3()) log.debug3(DEBUG_HEADER + "props = " + props);
    } catch (IllegalArgumentException iae) {
      log.warning("Can't infer config from AUID: " + auid, iae);
      return null;
    }

    try {
      Configuration auConfig = ConfigManager.fromPropertiesUnsealed(props);
      if (log.isDebug3()) log.debug3(DEBUG_HEADER + "auConfig = " + auConfig);
      return auConfig;
    } catch (RuntimeException re) {
      log.warning("Can't infer config from AUID: " + auid, re);
      return null;
    }
  }

  public void addHostAus(ArchivalUnit au) {
    try {
      Collection<String> stems = normalizeStems(au.getUrlStems());
      synchronized (hostAus) {
	for (String stem : stems) {
	  addAuStem(stem, au);
	}
      }
    } catch (Exception e) {
      log.error("addHostAus()", e);
    }
  }

  private void delHostAus(ArchivalUnit au) {
    try {
      Collection<String> stems = normalizeStems(au.getUrlStems());
      synchronized (hostAus) {
	for (String stem : stems) {
	  delAuStem(stem, au);
	}
      }
    } catch (Exception e) {
      log.error("delHostAus()", e);
    }
  }

  public void addAuStem(String stem, ArchivalUnit au) {
    log.debug2("Adding stem: " + stem + ", " + au);
    AuSearchSet searchSet = hostAus.get(stem);
    if (searchSet == null) {
      searchSet = new AuSearchSet(this);
      hostAus.put(stem, searchSet);
    }
    searchSet.addAu(au);
  }

  private void delAuStem(String stem, ArchivalUnit au) {
    log.debug2("Removing stem: " + stem + ", " + au);
    AuSearchSet searchSet = hostAus.get(stem);
    if (searchSet != null) {
      searchSet.delAu(au);
      if (searchSet.isEmpty()) {
	hostAus.remove(stem);
      }
    }
  }

  void flush404Cache(ArchivalUnit au) {
    try {
      Collection<String> stems = normalizeStems(au.getUrlStems());
      synchronized (hostAus) {
	for (String stem : stems) {
	  AuSearchSet searchSet = hostAus.get(stem);
	  if (searchSet != null) {
	    if (log.isDebug2()) log.debug2("Flushing 404 cache for: " + stem);
	    searchSet.flush404Cache();
	  }
	}
      }
    } catch (Exception e) {
      log.error("flush404Cache()", e);
    }
  }

  /** An AU in which we just found a URL is likely to be referenced again
   * soon.  Move it to the head of the list in all AuSearchSets in which it
   * appears. */
  public void promoteAuInSearchSets(ArchivalUnit au) {
    try {
      Collection<String> stems = normalizeStems(au.getUrlStems());
      synchronized (hostAus) {
	for (String stem : stems) {
	  AuSearchSet searchSet = hostAus.get(stem);
	  if (searchSet != null) {
	    makeFirstCandidate(searchSet, au);
	  }
	}
      }
    } catch (Exception e) {
      log.error("promoteAuInSearchSet()", e);
    }
  }

  private List<String> normalizeStems(final Collection<String> stems)
      throws MalformedURLException {
    return new ArrayList<String>() {{
	for (String stem : stems) {
	  add(UrlUtil.getUrlPrefix(UrlUtil.normalizeUrl(stem)));
	}
      }};
  }

  // These don't belong here
  /**
   * Reconfigure an AU and save the new configuration in the database.  Need to
   * find a better place for this.
   * @param au the AU
   * @param auProps the new AU configuration, using simple prop keys (not
   * prefixed with org.lockss.au.<i>auid</i>)
   * @throws ArchivalUnit.ConfigurationException
   * @throws DbException
   * @throws LockssRestException
   */
  public void setAndSaveAuConfiguration(ArchivalUnit au,
					Properties auProps)
      throws ArchivalUnit.ConfigurationException, DbException,
      LockssRestException {
    setAndSaveAuConfiguration(au,
			      ConfigManager.fromPropertiesUnsealed(auProps));
  }

  /**
   * Reconfigure an AU and save the new configuration in the database.  Need to
   * find a better place for this.
   * @param au the AU
   * @param auConf the new AU configuration, using simple prop keys (not
   * prefixed with org.lockss.au.<i>auid</i>)
   * @throws ArchivalUnit.ConfigurationException
   * @throws DbException
   * @throws LockssRestException
   */
  public void setAndSaveAuConfiguration(ArchivalUnit au,
					Configuration auConf)
      throws ArchivalUnit.ConfigurationException, DbException,
      LockssRestException {
    synchronized (auAddDelLock) {
      log.debug("Reconfiguring AU " + au);
      au.setConfiguration(auConf);
      updateAuInDatabase(au, auConf);
    }
  }

  private void updateAuInDatabase(ArchivalUnit au, Configuration auConf)
      throws DbException, LockssRestException {
    if (!auConf.isEmpty()) {
      if (!auConf.isSealed()) {
	auConf.put(AU_PARAM_DISPLAY_NAME, au.getName());
      } else if (StringUtil.isNullString(auConf.get(AU_PARAM_DISPLAY_NAME))) {
	log.debug("Can't add name to sealed AU config: " + auConf,
		  new Throwable());
      }
    }
    updateAuInDatabase(au.getAuId(), auConf);
  }

  public void updateAuInDatabase(AuConfiguration auConfiguration)
      throws DbException, LockssRestException {
    synchronized (auAddDelLock) {
      configMgr.storeArchivalUnitConfiguration(auConfiguration);
    }
  }

  public void updateAuInDatabase(String auid, Configuration auConf)
      throws DbException, LockssRestException {
    String prefix = auConfigPrefix(auid);
    Configuration fqConfig = auConf.addPrefix(prefix);
    synchronized (auAddDelLock) {
      configMgr.storeArchivalUnitConfiguration(
	  AuConfigurationUtils.fromConfiguration(prefix, fqConfig));
    }
  }


  /**
   * Convenience method to provide an indication of whether an Archival Unit is
   * not configured in the daemon and it's not inactive.
   *
   * @param auId
   *          A String with the Archival Unit identifier.
   * @return a boolean with <code>true</code> if the Archival Unit is not
   *         configured in the daemon and it's not inactive, <code>false</code>
   *         otherwise.
   */
  public boolean isNotConfiguredAndNotInactive(String auId) {
    try {
      Configuration oldConfig = getStoredAuConfigurationAsConfiguration(auId);
      return oldConfig == null;
    } catch (DbException | LockssRestException e) {
      log.warning("Error getting AU config", e);
      return false;
    }

  }

  public boolean isAuConfigured(String auId) {
    try {
      Configuration oldConfig = getStoredAuConfigurationAsConfiguration(auId);
      return oldConfig != null;
    } catch (DbException | LockssRestException e) {
      log.warning("Error getting AU config", e);
      return false;
    }
  }

  void checkNotConfigured(Plugin plugin, Configuration auConf)
      throws ArchivalUnit.ConfigurationException, DbException,
	     LockssRestException {
    checkNotConfigured(generateAuId(plugin, auConf), auConf);
  }

  void checkNotConfigured(String auid, Configuration auConf)
      throws ArchivalUnit.ConfigurationException, DbException,
	     LockssRestException {
    ArchivalUnit oldAu = getAuFromIdIfExists(auid);
    if (oldAu != null) {
      throw new ArchivalUnit.ConfigurationException("Cannot create that AU because it already exists: " + oldAu.getName());
    }
    Configuration oldConfig = getStoredAuConfigurationAsConfiguration(auid);
    if (oldConfig != null) {
      String name = oldConfig.get(AU_PARAM_DISPLAY_NAME);
      if (name == null) {
	name = auid;
      }
      if (oldConfig.getBoolean(AU_PARAM_DISABLED, false)) {
	// Do anything different if config is there but disabled?
      }
      throw new ArchivalUnit.ConfigurationException("Cannot create that AU because it's already configured: " + name);
    }
  }

  void checkNotPresent(String auid)
      throws ArchivalUnit.ConfigurationException {
    ArchivalUnit oldAu = getAuFromIdIfExists(auid);
    if (oldAu != null) {
      throw new ArchivalUnit.ConfigurationException("Cannot create that AU because it already exists: " + oldAu.getName());
    }
  }

  /**
   * Create an AU and save its configuration in the database.  Need to find a
   * better place for this.
   * @param plugin the Plugin in which to create the AU
   * @param auProps the new AU configuration, using simple prop keys (not
   * prefixed with org.lockss.au.<i>auid</i>)
   * @return the new AU
   * @throws ArchivalUnit.ConfigurationException
   * @throws DbException
   * @throws LockssRestException
   */
  public ArchivalUnit createAndSaveAuConfiguration(Plugin plugin,
						   Properties auProps)
      throws ArchivalUnit.ConfigurationException, DbException,
      LockssRestException {
    return createAndSaveAuConfiguration(plugin,
					ConfigManager.fromPropertiesUnsealed(auProps));
  }

  /**
   * Create an AU and save its configuration in the database.  Need to find a
   * better place for this.
   * @param plugin the Plugin in which to create the AU
   * @param auConf the new AU configuration, using simple prop keys (not
   * prefixed with org.lockss.au.<i>auid</i>)
   * @return the new AU
   * @throws ArchivalUnit.ConfigurationException
   * @throws DbException
   * @throws LockssRestException
   */
  public ArchivalUnit createAndSaveAuConfiguration(Plugin plugin,
						   Configuration auConf)
      throws ArchivalUnit.ConfigurationException, DbException,
      LockssRestException {
    synchronized (auAddDelLock) {
      String auId = generateAuId(plugin, auConf);
//       checkNotConfigured(auid, auConf);
      checkNotPresent(auId);
      auConf.put(AU_PARAM_DISABLED, "false");
      ArchivalUnit au = null;
      if (isStartAusOnCreation()) {
	au = createAu(plugin, auConf, AuEvent.model(AuEvent.Type.Create));
      }
      updateAuInDatabase(auId, auConf);
      AuStateBean ausb = stateMgr.getAuStateBean(auId);
      ausb.setAuCreationTime(TimeBase.nowMs());
      stateMgr.updateAuStateBean(auId, ausb,
				 Collections.singleton("auCreationTime"));
      return au;
    }
  }

  /**
   * Delete AU configuration from the database.  Need to find a better place for
   * this.
   * @param au the ArchivalUnit to be unconfigured
   * @throws DbException
   * @throws LockssRestException
   */
  public void deleteAuConfiguration(ArchivalUnit au)
      throws DbException, LockssRestException {
    synchronized (auAddDelLock) {
      log.debug("Deleting AU config: " + au);
      configMgr.removeArchivalUnitConfiguration(au.getAuId());
    }
  }

  /**
   * Delete AU configuration from the database.  Need to find a better place for
   * this.
   * @param auid the AuId
   * @throws DbException
   * @throws LockssRestException
   */
  public void deleteAuConfiguration(String auid)
      throws DbException, LockssRestException {
    synchronized (auAddDelLock) {
      log.debug("Deleting AU config: " + auid);
      configMgr.removeArchivalUnitConfiguration(auid);
    }
  }

  /**
   * Deactivate an AU in the database.  Does not actually stop the AU.
   * @param au the ArchivalUnit to be deactivated
   * @throws DbException
   * @throws LockssRestException
   */
  public void deactivateAuConfiguration(ArchivalUnit au)
      throws DbException, LockssRestException {
    log.debug("Deactivating AU: " + au);
    deactivateAuConfiguration(au.getAuId());
  }

  public void deactivateAuConfiguration(String auid)
      throws DbException, LockssRestException {
    synchronized (auAddDelLock) {
      log.debug2("Deactivating AU: " + auid);

      AuConfiguration auConfiguration = getStoredAuConfiguration(auid);
      if (log.isDebug3()) log.debug3("auConfig = " + auConfiguration);

      if (auConfiguration != null) {
	auConfiguration.getAuConfig().put(AU_PARAM_DISABLED, "true");

	configMgr.storeArchivalUnitConfiguration(auConfiguration);
      }
    }
  }

  public boolean isPresentAu(String auid) {
    return auMap.get(auid) != null;
  }

  /**
   * Delete an AU
   * @param au the ArchivalUnit to be deleted
   * @throws DbException
   * @throws LockssRestException
   */
  public void deleteAu(AuProxy aup)
      throws ArchivalUnit.ConfigurationException, DbException,
      LockssRestException {
    synchronized (auAddDelLock) {
      if (isPresentAu(aup.getAuId())) {
	deleteAu(aup.getAu());
      } else {
	deleteAuConfiguration(aup.getAuId());
      }
    }
  }

  /**
   * Delete an AU
   * @param au the ArchivalUnit to be deleted
   * @throws DbException
   * @throws LockssRestException
   */
  public void deleteAu(ArchivalUnit au)
      throws DbException, LockssRestException {
    synchronized (auAddDelLock) {
      deleteAuConfiguration(au);
      if (isRemoveStoppedAus()) {
	stopAu(au, AuEvent.forAu(au, AuEvent.Type.Delete));
      }
    }
  }

  /**
   * Deactivate an AU
   * @param au the ArchivalUnit to be deactivated
   * @throws DbException
   * @throws LockssRestException
   */
  public void deactivateAu(AuProxy aup)
    throws DbException, LockssRestException {
    synchronized (auAddDelLock) {
      if (isPresentAu(aup.getAuId())) {
	deactivateAu(aup.getAu());
      } else {
	deactivateAuConfiguration(aup.getAuId());
      }
    }
  }

  /**
   * Deactivate an AU
   * @param au the ArchivalUnit to be deactivated
   * @throws DbException
   * @throws LockssRestException
   */
  public void deactivateAu(ArchivalUnit au)
      throws DbException, LockssRestException {
    synchronized (auAddDelLock) {
      deactivateAuConfiguration(au);
      deactivateAuOnly(au);
    }
  }

  public boolean isRemoveStoppedAus() {
    return CurrentConfig.getBooleanParam(PARAM_REMOVE_STOPPED_AUS,
					 DEFAULT_REMOVE_STOPPED_AUS);
  }

  private void deactivateAuOnly(ArchivalUnit au) {
    if (isRemoveStoppedAus()) {
      String auid = au.getAuId();
      stopAu(au, AuEvent.forAu(au, AuEvent.Type.Deactivate));
    }
  }

//   /**
//    * Deactivate an AU
//    * @param au the ArchivalUnit to be deactivated
//    * @throws DbException
//    * @throws LockssRestException
//    */
//   public void reactivateAu(AuProxy aup)
//     throws DbException, LockssRestException {
//     synchronized (auAddDelLock) {
// //       if (isPresentAu(aup.getAuId())) {
// // 	pluginMgr.deleteAu(aup.getAu());
// //       } else {
// // 	deleteAuConfiguration(aup.getAuId());
//     }
//   }

  // Stops and restarts a set of AUs so that they start using the current
  // version of their plugin.  Waits a little while between stopping and
  // starting to allow existing processes to exit.  It's expected that this
  // will cause lots of errors to be logged
  void restartAus(Collection<ArchivalUnit> aus) {
    if (paramRestartAus) {
      log.info("Restarting " + aus.size() + " AUs to use updated plugins.  Exiting processes may log errors; they should be harmless");
      synchronized (auAddDelLock) {
	Map<String, Configuration> configMap =
	    new HashMap<String, Configuration>();
	for (ArchivalUnit au : aus) {
	  String auid = au.getAuId();
	  Configuration auConf = au.getConfiguration();
	  configMap.put(auid, auConf);
	  numAusRestarting++;
	  stopAu(au, AuEvent.forAu(au, AuEvent.Type.RestartDelete));
	}
	try {
	  Deadline.in(auRestartSleep(aus.size())).sleep();
	} catch (InterruptedException ex) {
	}

	// The number of remaining AUs to be processed.
	int remainingAus = configMap.entrySet().size();

	// The event used to signal that an AU needs to be added to the batch of
	// AUs to be marked for re-indexing.
	AuEvent batchEvent =
	  AuEvent.model(AuEvent.Type.RestartCreate).setInBatch();

	// The event used to signal that an AU needs to be added to the batch of
	// AUs to be marked for re-indexing and the current batch needs to be
	// executed afterwards.
	AuEvent executeEvent = AuEvent.model(AuEvent.Type.RestartCreate);

	AuEvent auEvent = null;
	ArchivalUnit newAu = null;
	    
	for (Map.Entry<String,Configuration> ent : configMap.entrySet()) {
	  String auid = ent.getKey();
	  Configuration auConf = ent.getValue();
	  String pkey = pluginKeyFromId(pluginIdFromAuId(auid));
	  Plugin plug = getPlugin(pkey);

	  // To find the last AU.
	  remainingAus--;

	  // Check whether this is the last AU and therefore the batch of AUs to
	  // be marked for re-indexing needs to be executed.
	  if (remainingAus <= 0) {
	    // Yes.
	    auEvent = executeEvent;
	  } else {
	    // No.
	    auEvent = batchEvent;
	  }

	  try {
	    newAu = createAu(plug, auConf, auEvent);
	    numAusRestarting--;
	  } catch (ArchivalUnit.ConfigurationException e) {
	    log.error("Failed to restart: " + auid);

	    // Check whether the failure happened when trying to execute the
	    // batch.
	    if (!auEvent.isInBatch()) {
	      // Yes: Execute the batch with the last successfully-created AU.
	      signalAuEvent(newAu, auEvent);
	    }
	  }
	}
	numFailedAuRestarts += numAusRestarting;
	numAusRestarting = 0;
      }
    }
  }

  long auRestartSleep(int n) {
    return Math.min(n * paramPerAuRestartSleep, paramAuRestartMaxSleep);
  }

  public int getNumAusRestarting() {
    return numAusRestarting;
  }

  public int getNumFailedAuRestarts() {
    return numFailedAuRestarts;
  }

  /**
   * Return true if the specified Archival Unit is used internally
   * by the LOCKSS daemon.  Currently this is only registry AUs
   */
  public boolean isInternalAu(ArchivalUnit au) {
    return au instanceof RegistryArchivalUnit;
  }

  /**
   * Return true if the specified Archival Unit is a plugin registry AU
   */
  public boolean isRegistryAu(ArchivalUnit au) {
    return au instanceof RegistryArchivalUnit;
  }

  /**
   * Return true if the specified Plugin is used internally
   * by the LOCKSS daemon.
   */
  public boolean isInternalPlugin(Plugin plugin) {
    return internalPlugins.containsKey(plugin.getPluginId());
  }

  /**
   * Return true if the specified Plugin is a Loadable plugin
   */
  public boolean isLoadablePlugin(Plugin plugin) {
    PluginInfo info = (PluginInfo)pluginfoMap.get(getPluginKey(plugin));
    if (info == null) {
      return false;
    }
    return info.isOnLoadablePath();
  }

  /**
   * Return a String identifying the type of plugin {Loadable, Internally,
   * Builtin}
   */
  public String getPluginType(Plugin plugin) {
    if (isLoadablePlugin(plugin)) {
      return "Loadable";
    } else if (isInternalPlugin(plugin)) {
      return "Internal";
    } else {
      return "Builtin";
    }
  }

  /**
   * Return the config tree for an AU id (from the database, not the au itself).
   * @param auid the AU's id.
   * @return the AU's Configuration, with unprefixed keys.
   */
  public AuConfiguration getStoredAuConfiguration(String auid)
      throws DbException, LockssRestException {
    return configMgr.retrieveArchivalUnitConfiguration(auid);
  }

  /**
   * Return the config tree for an AU id (from the database, not the au itself).
   * @param auid the AU's id.
   * @return the AU's Configuration, with unprefixed keys.
   */
  public boolean hasStoredAuConfiguration(String auid) {
    try {
      AuConfiguration auc = configMgr.retrieveArchivalUnitConfiguration(auid);
      return auc != null;
    } catch (DbException | LockssRestException e) {
      log.error("Can't retrieve AU config, reporting hasn't one", e);
      return false;
    }
  }

  /**
   * Return the config tree for an AU id (from the database, not the au itself).
   * @param auid the AU's id.
   * @return the AU's Configuration, with unprefixed keys.
   */
  public Configuration getStoredAuConfigurationAsConfiguration(String auid)
      throws DbException, LockssRestException {
    if (log.isDebug2()) log.debug2("auid = " + auid);

    Configuration config = null;
    AuConfiguration auConfiguration =
	configMgr.retrieveArchivalUnitConfiguration(auid);

    if (auConfiguration != null) {
      config = AuConfigurationUtils.toUnprefixedConfiguration(auConfiguration);
    }

    if (log.isDebug2()) log.debug2("config = " + config);
    return config;
  }

  // Loadable Plugin Support

  /**
   * Retrieve a plugin from the specified classloader.  If the
   * clasloader is 'null', this method will use the default
   * classloader.
   */
  PluginInfo retrievePlugin(String pluginKey, ClassLoader loader)
      throws Exception {
    if (pluginfoMap.containsKey(pluginKey)) {
      return (PluginInfo)pluginfoMap.get(pluginKey);
    }
    if (pluginMap.containsKey(pluginKey)) {
      return new PluginInfo(pluginMap.get(pluginKey), loader, null);
    }
    String pluginName = pluginNameFromKey(pluginKey);
    if (retract != null && !retract.isEmpty()) {
      if (retract.contains(pluginName)) {
	log.debug3("Not loading " + pluginName +
		   " because it's on the retract list");
	return null;
      }
    }
    if (loader == null) {
      loader = this.getClass().getClassLoader();
    }

    try {
      PluginInfo info = loadPlugin(pluginKey, loader);
      Plugin newPlug = info.getPlugin();

      log.info("Loaded plugin: version " + newPlug.getVersion() +
	       " of " + newPlug.getPluginName());
      return info;
    } catch (PluginException.PluginNotFound e) {
      logAndAlert(pluginName, "Plugin not found", e);
    } catch (PluginException.LinkageError e) {
      logAndAlertStack(pluginName, "Can't load plugin", e);
    } catch (PluginException.IncompatibleDaemonVersion e) {
      logAndAlert(pluginName, "Incompatible Plugin", e);
    } catch (PluginException.InvalidDefinition e) {
      logAndAlert(pluginName, "Error in plugin", e);
    } catch (Exception e) {
      logAndAlertStack(pluginName, "Can't load plugin", e);
    }
    return null;
  }

  void logAndAlertStack(String pluginName, String msg, Exception e) {
    log.error(msg + ": " + pluginName, e);
    alert0(pluginName, msg, e.getMessage());
  }

  void logAndAlert(String pluginName, String msg, Exception e) {
    logAndAlert(pluginName, msg, e.getMessage());
  }

  void logAndAlert(String pluginName, String msg, String emsg) {
    log.error(msg + ": " + pluginName + ": " + emsg);
    alert0(pluginName, msg, emsg);
  }

  void alert0(String pluginName, String msg, String emsg) {
    raiseAlert(Alert.cacheAlert(Alert.PLUGIN_NOT_LOADED), 
	       String.format("%s: %s\n%s", msg, pluginName, emsg));
  }

  /**
   * Load a plugin from the specified classloader.  If the
   * clasloader is 'null', this method will use the default
   * classloader.
   */
  public PluginInfo loadPlugin(String pluginKey, ClassLoader loader)
      throws Exception {
    String pluginName = pluginNameFromKey(pluginKey);
    if (loader == null) {
      loader = this.getClass().getClassLoader();
    }

    // First look for a loadable plugin definition.
    try {
      log.debug3(pluginName + ": Looking for XML definition.");
      Class c = Class.forName(getConfigurablePluginName(pluginName),
			      true, loader);
      log.debug3("Class is " + c.getName());
      DefinablePlugin xmlPlugin = (DefinablePlugin)c.newInstance();
      xmlPlugin.initPlugin(getDaemon(), pluginName, loader);
      if (isCompatible(xmlPlugin)) {
	// found a compatible plugin, return it
	List<String> urls = xmlPlugin.getLoadedFromUrlStrings();
	PluginInfo info = new PluginInfo(xmlPlugin, loader, urls);
	return info;
      } else {
	xmlPlugin.stopPlugin();
	log.warning("Plugin " + pluginName +
		    " not started because it requires daemon version " +
		    xmlPlugin.getRequiredDaemonVersion());
      }
    } catch (FileNotFoundException ex) {
      log.debug2("No XML plugin: " + pluginName + ": " + ex);
    }
    // throw any other exception

    // If didn't find an XML plugin look for a Plugin class.
    try {
      log.debug3(pluginName + ": Looking for class.");
      Class c = Class.forName(pluginName, true, loader);
      Plugin classPlugin = (Plugin)c.newInstance();
      classPlugin.initPlugin(getDaemon());
      if (isCompatible(classPlugin)) {
	String path = pluginName.replace('.', '/').concat(".class");
	URL url = loader.getResource(path);
	PluginInfo info = new PluginInfo(classPlugin, loader,
					 ListUtil.list(url.toString()));
	return info;
      } else {
	classPlugin.stopPlugin();
	String req = " requires daemon version "
	  + classPlugin.getRequiredDaemonVersion();
	throw new PluginException.IncompatibleDaemonVersion("Plugin " +
							    pluginName + req);
      }
    } catch (ClassNotFoundException ex) {
      throw new PluginException.PluginNotFound("Plugin " + pluginName
					       + " could not be found");
    } catch (LinkageError e) {
      throw new PluginException.LinkageError("Plugin " + pluginName
					       + " could not be loaded", e);
    }
  }

  protected boolean isCompatible(Plugin plug) {
    boolean res;
    DaemonVersion dver = getDaemonVersion();
    if (dver == null) {
      res = true; // don't break things during testing
    } else {
      DaemonVersion preq = new DaemonVersion(plug.getRequiredDaemonVersion());
      res = dver.compareTo(preq) >= 0;
    }
    if (log.isDebug3())
      log.debug3("Plugin is " + (res ? "" : "not ") +
		 "compatible with daemon " + dver);
    return res;
  }

  // overridable for testing
  protected DaemonVersion getDaemonVersion() {
    return ConfigManager.getDaemonVersion();
  }

  /**
   * (package-level access for unit testing)
   */
  int getPreferredPluginType() {
    String preferredPlugin =
      CurrentConfig.getCurrentConfig().get(PARAM_PREFERRED_PLUGIN_TYPE,
                                           DEFAULT_PREFERRED_PLUGIN_TYPE);

    if (StringUtil.equalStringsIgnoreCase(preferredPlugin.trim(), "xml")) {
      return PREFER_XML_PLUGIN;
    } else if (StringUtil.equalStringsIgnoreCase(preferredPlugin.trim(), "class")) {
      return PREFER_CLASS_PLUGIN;
    } else {
      // By default, if we can't parse the configuration
      return PREFER_XML_PLUGIN;
    }
  }

  /**
   * Load a plugin with the given class name from somewhere in our classpath.
   * @param pluginKey the key for this plugin
   * @return true if loaded
   */
  public boolean ensurePluginLoaded(String pluginKey) {
    return ensurePluginLoaded(pluginKey, null);
  }

  /**
   * Load a plugin with the given class name from somewhere on the path of
   * the supplied ClassLoader
   * @param pluginKey the key for this plugin
   * @param loader the ClassLoader to search for the plugin
   * @return true if loaded
   */
  public boolean ensurePluginLoaded(String pluginKey, ClassLoader loader) {
    log.debug3("ensurePluginLoaded(" + pluginKey + ")");
    if (pluginMap.containsKey(pluginKey)) {
      return true;
    }

    PluginInfo info = (PluginInfo)pluginfoMap.get(pluginKey);
    // if no ClassLoader supplied, see if we have info for a loadable plugin
    if (loader == null && info != null) {
      loader = info.getClassLoader();
    }
    if (loader == null) {
      loader = this.getClass().getClassLoader();
    }

    String pluginName = "";
    try {
      pluginName = pluginNameFromKey(pluginKey);
      log.debug3("Trying to retrieve "+pluginKey);
      info = retrievePlugin(pluginKey, loader);
      if (info != null) {
	setPlugin(pluginKey, info.getPlugin());
	pluginfoMap.put(pluginKey, info);
	return true;
      } else {
	log.debug("Couldn't retrieve "+pluginKey);
	return false;
      }
    } catch (Exception e) {
      log.error("Error instantiating " + pluginName, e);
      return false;
    }
  }

  public Plugin loadBuiltinPlugin(Class pluginClass) {
    return loadBuiltinPlugin(pluginClass.getName());
  }

  protected Plugin loadBuiltinPlugin(String pluginClassName) {
    String pluginKey = pluginKeyFromName(pluginClassName);
    if (ensurePluginLoaded(pluginKey)) {
      return pluginMap.get(pluginKey);
    }
    return null;
  }

  /**
   * Return the plugin with the given key.
   * @param pluginKey the plugin key
   * @return the plugin or null
   */
  public Plugin getPlugin(String pluginKey) {
    return pluginMap.get(pluginKey);
  }

  public Plugin getPluginFromId(String pluginId) {
    return getPlugin(pluginKeyFromId(pluginId));
  }

  /**
   * Provides the plugin of an Archival Unit.
   * 
   * @param auId
   *          A String with the Archival Unit identifier.
   * @return a Plugin with the Archival Unit plugin.
   */
  public Plugin getPluginFromAuId(String auid) {
    final String DEBUG_HEADER = "getPluginFromAuId(): ";
    if (log.isDebug2()) log.debug2(DEBUG_HEADER + "auid = " + auid);

    String pluginKey = pluginIdFromAuId(auid);
    if (log.isDebug3()) log.debug3(DEBUG_HEADER + "pluginKey = " + pluginKey);

    Plugin plugin = getPlugin(pluginKeyFromId(pluginKey));
    if (log.isDebug3()) log.debug3(DEBUG_HEADER + "plugin = " + plugin);

    if (plugin == null && !isLoadAllPlugins()) {
      if (log.isDebug3())
	log.debug3(DEBUG_HEADER + "Trying to retrieve plugin " + pluginKey);

      try {
	ensurePluginLoaded(pluginKey);
	plugin = getPlugin(pluginKeyFromId(pluginKey));
      } catch (Exception e) {
        String message = "Error instantiating plugin "
            + pluginNameFromKey(pluginIdFromAuId(auid));
        log.error(message, e);
      }
    }

    return plugin;
  }

  protected void setPlugin(String pluginKey, Plugin plugin) {
    if (log.isDebug3()) {
      log.debug3("PluginManager.setPlugin(" + pluginKey + ", " +
		 plugin.getPluginName() + ")");
    }
    Plugin oldPlug = pluginMap.get(pluginKey);
    if (oldPlug != null) {
      log.debug("Stopping old plugin " + oldPlug.getPluginName());
      oldPlug.stopPlugin();
    }
    pluginMap.put(pluginKey, plugin);
    resetTitles();
  }

  void removePlugin(String key) {
    log.debug("Removing plugin " + key);
    pluginMap.remove(key);
    pluginfoMap.remove(key);
  }

  /**
   * Return the class name (of possibly a subclass) of DefinablePlugin
   * that can be configured by an XML file.
   * @param pluginName -  the class name of the plugin wanted
   * @return - the class name of the configurable class that will implement
   * the named plugin
   */
  protected String getConfigurablePluginName(String pluginName) {
    String ret = DEFAULT_CONFIGURABLE_PLUGIN_NAME;
    for (Iterator it = configurablePluginNameMap.keySet().iterator();
	 it.hasNext(); ) {
      String regex = (String)it.next();
      if (pluginName.matches(regex)) {
	ret = configurablePluginNameMap.get(regex);
	break;
      }
    }
    return ret;
  }

  /**
   * Find the CachedUrlSet from a PollSpec.
   * @param spec the PollSpec (from an incoming message)
   * @return a CachedUrlSet for the plugin, au and URL in the spec, or
   * null if au not present on this cache
   */
  public CachedUrlSet findCachedUrlSet(PollSpec spec) {
    if (log.isDebug3()) log.debug3(this +".findCachedUrlSet2("+spec+")");
    String auId = spec.getAuId();
    ArchivalUnit au = getAuFromId(auId);
    if (log.isDebug3()) log.debug3("au: " + au);
    if (au == null) return null;
    String url = spec.getUrl();
    CachedUrlSet cus;
    if (AuUrl.isAuUrl(url)) {
      cus = au.getAuCachedUrlSet();
    } else if ((spec.getLwrBound() != null) &&
	       (spec.getLwrBound().equals(PollSpec.SINGLE_NODE_LWRBOUND))) {
      cus = au.makeCachedUrlSet(new SingleNodeCachedUrlSetSpec(url));
    } else {
      RangeCachedUrlSetSpec rcuss =
	new RangeCachedUrlSetSpec(url, spec.getLwrBound(), spec.getUprBound());
      cus = au.makeCachedUrlSet(rcuss);
    }
    if (log.isDebug3()) log.debug3("ret cus: " + cus);
    return cus;
  }

  /**
   * Find an AU's top level CachedUrlSet.
   *
   * @param auId
   * @return top level <code>CachedUrlSet</code> for the specified auId
   */
  public CachedUrlSet findCachedUrlSet(String auId) {
    ArchivalUnit au = getAuFromId(auId);
    if (au == null) return null;
    return au.getAuCachedUrlSet();
  }

  /** Return a collection of all AUs that have content on the host of this
   * url, sorted in AU title order.  */
  //  XXX Should do something about the redundant normalization involved in
  // calling more than one of these methods
  public Collection<ArchivalUnit> getCandidateAus(String url) 
      throws MalformedURLException {
    String normStem = UrlUtil.getUrlPrefix(UrlUtil.normalizeUrl(url));
    return getCandidateAusFromStem(normStem);
  }

  public Collection<ArchivalUnit> getCandidateAusFromStem(String normStem) {
    synchronized (hostAus) {
      AuSearchSet searchSet = hostAus.get(normStem);
      if (searchSet != null) {
	return searchSet.getSortedAus();
      }
      return Collections.EMPTY_LIST;
    }
  }  

  /** Return a collection of all AUs that have content on the host of this
   * url, sorted in AU title order.  */
  // This method needs to copy the list anyway, to avoid CME, so this is as
  // good a place as any to sort it.
  //  XXX Should do something about the redundant normalization involved in
  // calling more than one of these methods
  public SortedSet<ArchivalUnit> getAllStems() {
    synchronized (hostAus) {
      return new TreeSet(hostAus.keySet());
    }
  }

  // Return  list of candiate AUs, used only for testing
  List<ArchivalUnit> getRawCandidateAus(String url) 
      throws MalformedURLException {
    String normStem = UrlUtil.getUrlPrefix(UrlUtil.normalizeUrl(url));
    synchronized (hostAus) {
      AuSearchSet searchSet = hostAus.get(normStem);
      if (searchSet == null) {
	return Collections.EMPTY_LIST;
      }
      return ListUtil.fromIterator(searchSet.iterator());
    }
  }

  /** Content requirements of the CU being searched for.  Some callers
   * (proxy) are only interested in CUs with content, some (ServeContent)
   * prefer one with content, some (exploders) don't care. */
  public enum CuContentReq {

//       /** Find the CU with the most recent content */
//       MostRecentContent,

	/** Find a CU with content */
	HasContent,

	/** Find a CU with content if possible, else one without */
	PreferContent,

	/** Find a CU regardless of content */
	DontCare;

      /** Return true if this requirement implies that the specified
       * requirement is met */
      boolean satisfies(CuContentReq req) {
	return compareTo(req) <= 0;
      }

      /** Return true if the presence of content is relevant for this
       * requirement */
      boolean wantsContent() {
	switch (this) {
	case DontCare: return false;
	default: return true;
	}
      }

      /** Return true if the presence of content is required */
      boolean needsContent() {
	switch (this) {
	case HasContent: return true;
	default: return false;
	}
      }
  }

  /** A CU in the recentCu cache, along with a record of the content
   * requirement it satisfies */
  class RecentCu {
    CachedUrl cu;
    CuContentReq contentReq;

    RecentCu(CachedUrl cu, CuContentReq contentReq) {
      this.cu = cu;
      this.contentReq = contentReq;
    }

    /** Return true if this CU satisfies the specified content
     * requirement */
    boolean satisfiesReq(CuContentReq req) {
      return contentReq.satisfies(req);
    }
  }

  private Map<String,RecentCu> recentCuMap = new LRUMap(20);
  private int recentCuHits = 0;
  private int recentCuMisses = 0;
  private int recent404Hits = 0;

  int getRecentCuHits() {
    return recentCuHits;
  }

  int getRecentCuMisses() {
    return recentCuMisses;
  }

  int getRecent404Hits() {
    return recent404Hits;
  }

  /** Describes a search in progress and provides a way to wait for its
   * result. */
  class UrlSearch {
    String url;
    CuContentReq contentReq;
    OneShotSemaphore sem = new OneShotSemaphore();
    CachedUrl result;

    UrlSearch(String url, CuContentReq contentReq) {
      this.url = url;
      this.contentReq = contentReq;
    }

    /** Return true if this search will satisfy the specified content
     * requirement */
    boolean satisfiesReq(CuContentReq req) {
      return contentReq.satisfies(req);
    }

    boolean hasResult() {
      return sem.isFull();
    }

    CachedUrl getResult() {
      try {
	sem.waitFull(Deadline.MAX);
      } catch (InterruptedException e) {
	log.warning("UrlSearch timeout, shouldn't happen: " + url);
	return null;
      }
      return result;
    }

    void putResult(CachedUrl res) {
      this.result = res;
      sem.fill();
    }

    public boolean equals(Object obj) {
      if (this == obj) {
	return true;
      }
      if (obj instanceof UrlSearch) {
	UrlSearch o = (UrlSearch)obj;
	return contentReq.equals(o.contentReq)
	  && url.equals(o.url);
      }
      return false;
    }

    public int hashCode() {
      return url.hashCode() ^ contentReq.hashCode();
    }
  }

  private Map<UrlSearch,UrlSearch> currentUrlSearches =
    new HashMap<UrlSearch,UrlSearch>();
  private int curSearchWaits = 0;
  private int curSearchRes404 = 0;
  private int curSearchResCu = 0;

  int getUrlSearchWaits() {
    return curSearchWaits;
  }

  int getUrlSearchRes404() {
    return curSearchRes404;
  }

  int getUrlSearchResCu() {
    return curSearchResCu;
  }

  /**
   * Searches for an AU that contains content for the URL and returns the
   * corresponding CachedUrl.
   * @param url The URL to search for.
   * @return a CachedUrl, or null if URL not present in any AU
   */
  public CachedUrl findCachedUrl(String url) {
    return findTheCachedUrl(url, CuContentReq.HasContent);
  }

  /**
   * Searches for an AU that contains the URL and returns the corresponding
   * CachedUrl.
   * @param url The URL to search for.
   * @param contentReq selects the requirements for the CU having content
   * @return a CachedUrl, or null if no CU meeting the requirements exists
   * in any AU
   */
  public CachedUrl findCachedUrl(String url, CuContentReq contentReq) {
    return findTheCachedUrl(url, contentReq);
  }

  /** Find a CachedUrl for the URL.  
   */
  private CachedUrl findTheCachedUrl(String url, CuContentReq contentReq) {
    // Maintain a small cache of URL -> CU.  When ICP is in use, each URL
    // will likely be looked up twice in quick succession

    CachedUrl res;
    synchronized (recentCuMap) {
      RecentCu rcu = recentCuMap.get(url);
      if (rcu != null) {
	// Ensure we flush CUs belonging to stale AUs.  (The test is cheap,
	// and handling this with AuEvent handler would require a search as
	// map is keyed by CU, not AU.)
	if (!isActiveAu(rcu.cu.getArchivalUnit())) {
	  log.debug3("cache hit " + rcu.cu.toString() + " in stale AU: " +
		     rcu.cu.getArchivalUnit() + ", flushed");
	  recentCuMap.remove(url);
	  rcu = null;
	}
      }
      if (rcu != null && !rcu.satisfiesReq(contentReq)) {
	log.debug3("cache hit " + rcu.cu.toString() +
		   " but doesn't satisfy content requirement: " +
		   rcu.contentReq + " vs. " + contentReq);
	rcu = null;
      }
      if (rcu != null) {
	if (log.isDebug3()) {
	  log.debug3("cache hit " + rcu.cu.toString() + ", " + rcu.contentReq);
	}
	recentCuHits++;
 	return rcu.cu;
      } else {
	log.debug3("cache miss for " + url);
	recentCuMisses++;
      }
    }
    CachedUrl cu = null;
    if (paramPreventConcurrentSearches) {
      UrlSearch newSearch = new UrlSearch(url, contentReq);
      UrlSearch oldSearch;
      synchronized (currentUrlSearches) {
	oldSearch = currentUrlSearches.get(newSearch);
	if (oldSearch == null) {
	  currentUrlSearches.put(newSearch, newSearch);
	}
      }
      if (oldSearch != null) {
	if (log.isDebug2()) {
	  log.debug2("Waiting for result from concurrent search: " + url);
	}
	curSearchWaits++;
	CachedUrl oldRes = oldSearch.getResult();
	if (log.isDebug2()) {
	  log.debug2("Got result: " + oldRes);
	}
	if (oldRes == null) {
	  curSearchRes404++;
	} else {
	  curSearchResCu++;
	}
	return oldRes;
      }
      try {
	cu = findTheCachedUrl0(url, contentReq);
      } finally {
	newSearch.putResult(cu);
	synchronized (currentUrlSearches) {
	  currentUrlSearches.remove(newSearch);
	}
      }
    } else {
      cu = findTheCachedUrl0(url, contentReq);
    }
    if (cu != null) {
      synchronized (recentCuMap) {
	recentCuMap.put(url, new RecentCu(cu, contentReq));
      }
      return cu;
    }
    return null;
  }

  // overridable for testing only
  protected CachedUrl findTheCachedUrl0(String url, CuContentReq contentReq) {
    List<CachedUrl> lst = findCachedUrls0(url, contentReq, true);    
    if (!lst.isEmpty()) {
      return lst.get(0);
    } else {
      return null;
    }
  }

  public List<CachedUrl> findCachedUrls(String url) {
    return findCachedUrls0(url, CuContentReq.HasContent, false);
  }

  public List<CachedUrl> findCachedUrls(String url, CuContentReq contentReq) {
    return findCachedUrls0(url, contentReq, false);
  }

  /* Return either a list of all CUs with the given URL, or the best choice
   * is bestOnly is true.
   */
  // XXX refactor into CU generator & two consumers.

  private List<CachedUrl> findCachedUrls0(String url, CuContentReq contentReq,
					  boolean bestOnly) {
    // We don't know what AU it might be in, so can't do plugin-dependent
    // normalization yet.  But only need to do generic normalization once.
    // XXX This is wrong, as plugin-specific normalization is normally done
    // first.
    //
    // XXX There is a problem with this when used by *Exploder() classes.
    // In the CLOCKSS case,  we expect huge numbers of AUs to share
    // the same stem,  eg. http://www.elsevier.com/ and each archive
    // that is exploded to include URLs for a large number of them.
    // The optimization that returns the most recent one if it matches
    // will help,  but perhaps not enough.  Ideally we want to search
    // for AUs on the basis of their base_url,  which for
    // ExplodedArchiveUnits is their sole definitional parameter,  so
    // is known unique.
    String normUrl;
    String normStem;
    boolean isTrace = log.isDebug3();
    List<CachedUrl> res = new ArrayList<CachedUrl>(bestOnly ? 1 : 15);
    try {
      normUrl = UrlUtil.normalizeUrl(url);
      normStem = UrlUtil.getUrlPrefix(normUrl);
    } catch (MalformedURLException e) {
      log.warning("findCachedUrls(" + url + ")", e);
      return Collections.EMPTY_LIST;
    }
    AuSearchSet searchSet;
    synchronized (hostAus) {
      searchSet = hostAus.get(normStem);
    }
    if (searchSet == null) {
      if (log.isDebug3() ) log.debug3("findCachedUrls: No AUs for " + normStem);
      return Collections.EMPTY_LIST;
    }

    if (contentReq.needsContent() && searchSet.isRecent404(normUrl)) {
      if (log.isDebug2()) {
	log.debug2("404 cache hit: " + normUrl);
      }
      recent404Hits++;
      return Collections.EMPTY_LIST;
    }    

    CachedUrl bestCu = null;
    ArchivalUnit bestAu = null;
    int bestScore = 8;
    int numContentChecks = 0;

    for (ArchivalUnit au : searchSet) {
      if (!isActiveAu(au)) {
	// This loop can run concurrently with other threads manipulating
	// set of active AUs, so this AU might still disappear at any point.
	continue;
      }
      try {
	if (isTrace) {
	  log.debug3("findCachedUrls: " + normUrl + " check "
		     + au.toString());
	}
	// Unit test for archive member lookup is in TestArchiveMembers
	String noMembUrl = normUrl;
	ArchiveMemberSpec ams = ArchiveMemberSpec.fromUrl(au, normUrl);
	if (ams != null) {
	  if (isTrace) log.debug3("Recognized archive member: " + ams);
	  noMembUrl = ams.getUrl();
	}
	String siteUrl = UrlUtil.normalizeUrl(noMembUrl, au);
	if (!siteUrl.equals(noMembUrl)) {
	  if (isTrace) log.debug3("Site normalized to: " + siteUrl);
	  noMembUrl = siteUrl;
	}
	if (au.shouldBeCached(noMembUrl)) {
	  if (isTrace) {
	    log.debug3("findCachedUrls: " + noMembUrl + " should be in "
		       + au.getAuId());
	  }
	  CachedUrl cu = au.makeCachedUrl(noMembUrl);
	  if (ams != null) {
	    cu = cu.getArchiveMemberCu(ams);
	  }
	  if (isTrace) {
	    log.debug3("findCachedUrls(" + normUrl + ") = " + cu);
	  }
	  if (cu == null) {
	    // can this happen?
	    continue;
	  }
	  boolean hasCont = false;
	  if (contentReq.wantsContent()) {
	    hasCont = cu.hasContent();
	    numContentChecks++;
	  }
	  if (bestOnly) {
	    int auScore = auScore(au, cu, contentReq, hasCont);
	    switch (action(contentReq, hasCont)) {
	    case Ignore:
	      break;
	    case RetCu:
	      makeFirstCandidate(searchSet, au);
	      if (isTrace) log.debug3("findCachedUrls: ret: " + cu);
	      res.add(cu);
	      return res;
	    case UpdateBest:
	      if (bestCu == null || auScore < bestScore) {
		AuUtil.safeRelease(bestCu);
		bestCu = cu;
		bestAu = au;
		bestScore = auScore;
	      } else {
		AuUtil.safeRelease(cu);
	      }
	      break;
	    }
	  } else {
	    switch (action(contentReq, hasCont)) {
	    case Ignore:
	      break;
	    case RetCu:
	    case UpdateBest:
	      res.add(cu);
	      break;
	    }
	  }
	}
      } catch (MalformedURLException ignore) {
	// ignored
      } catch (PluginBehaviorException ignore) {
	// ignored
      } catch (RuntimeException ignore) {
	// ignored
      }
    }
    if (bestOnly) {
      if (bestCu != null) {
	res.add(bestCu);
	makeFirstCandidate(searchSet, bestAu);
	if (isTrace) {
	  log.debug3("bestCu was " +
		     (bestCu == null ? "null" : bestCu.toString()));
	}
      } else if (numContentChecks >= paramMinDiskSearchesFor404Cache) {
	// not found.  Add it to 404 cache for all contentReq, as will only
	// check for HasContent
	if (log.isDebug2()) {
	  log.debug2("Adding to 404 cache: " + normUrl + ", " + searchSet);
	}
	searchSet.addRecent404(normUrl);
      }
    }
    return res;
  }

  // Move the AU in which we found the CU to the head of the list, as it's
  // likely next request will be for the same AU.
  private void makeFirstCandidate(AuSearchSet searchSet, ArchivalUnit au) {
    searchSet.addToCache(au);
  }

  enum FindUrlAction {Ignore, RetCu, UpdateBest}

  FindUrlAction action(CuContentReq req, boolean hasContent) {
    switch (req) {
    case DontCare: // doret
      return FindUrlAction.RetCu;
    case PreferContent:
      if (hasContent) {
	return FindUrlAction.RetCu;
      } else {
	return FindUrlAction.UpdateBest;
      }
//     case MostRecentContent:
    case HasContent:
      if (hasContent) {
	return FindUrlAction.RetCu;
      } else {
	return FindUrlAction.Ignore;
      }
    }
    return FindUrlAction.Ignore;
  }


  // Combine the various elements of desirability into a single score;
  // lower is better, zero is best.
  private int auScore(ArchivalUnit au, CachedUrl cu,
		      CuContentReq contentReq,
		      boolean hasContent) {
    if (cu == null) return 16;
    int res = 0;
    if (contentReq.wantsContent() && !hasContent) {
      res += 8;
    }
    if (isUnsubscribed(au)) res += 2;
    if (isDamaged(cu)) res += 1;
    return res;
  }

  private boolean isUnsubscribed(ArchivalUnit au) {
    return (getDaemon().isDetectClockssSubscription() &&
	    (AuUtil.getAuState(au).getClockssSubscriptionStatus() !=
	     AuState.CLOCKSS_SUB_YES));
  }

  // XXX
  private boolean isDamaged(CachedUrl cu) {
    return false;
  }

//   // return true if cu1 is newer than cu2, or cu2 is null
//   // XXX - should compare last-modified times, or crawl times?
//   private boolean cuNewerThan(CachedUrl cu1, CachedUrl cu2) {
//     if (cu2 == null) return true;
//     return false;
// //     CIProperties p1 = cu1.getProperties();
// //     CIProperties p2 = cu2.getProperties();
//     //     Long.parseLong(p1.getProperty(HttpFields.__LastModified, "-1"));
//   }

  /**
   * Return a list of all configured ArchivalUnits.  The UI relies on
   * this being sorted by au title.
   *
   * @return the List of aus
   */
  public List<ArchivalUnit> getAllAus() {
    synchronized (auMap) {
      if (auList == null) {
	long startSort = TimeBase.nowMs();
	List<ArchivalUnit> tmp = new ArrayList<ArchivalUnit>(auMap.values());
	Collections.sort(tmp, auComparator);
	auList = Collections.unmodifiableList(tmp);
	if (log.isDebug2()) {
	  long diff = TimeBase.msSince(startSort);
	  log.debug2("Sort AUs list: " + TimeUtil.timeIntervalToString(diff));
	}
      }
      return auList;
    }
  }

  /**
   * Return a randomly ordered list of all AUs.
   */
  // putting this here in PluginManager saves having to make an extra copy
  // of the list.
  public List<ArchivalUnit> getRandomizedAus() {
    synchronized (auMap) {
      return CollectionUtil.randomPermutation(auMap.values());
    }
  }

  // XXXONDEMAND PERF
  /** Return the AUIDs all AU that have been explicitly deactivated */
  public Collection<String> getInactiveAuIds() {
    try {
      List<String> res = new ArrayList<>();
      for (AuConfiguration auc :
	     configMgr.retrieveAllArchivalUnitConfiguration()) {
	if (isDisabledAuConfig(auc)) {
	  res.add(auc.getAuId());
	}
      }
      return res;
    } catch (DbException | IOException e) {
      log.error("Error getting Archival Unit configurations", e);
      return Collections.emptyList();
    }
  }

  boolean isDisabledAuConfig(AuConfiguration auConfig) {
    return Configuration.stringToBool(auConfig.getAuConfig().getOrDefault(AU_PARAM_DISABLED, "false"));
  }

  // XXXX lots of things depend on this.  fix it for env where not all AUs
  // are created
  /** Return true if the AUID is that of an AU that has been explicitly
   * deactivated */
  public boolean isInactiveAuId(String auid) {
    try {
      AuConfiguration auConf = getStoredAuConfiguration(auid);
      if (auConf != null) {
	return isDisabledAuConfig(auConf);
      }
    } catch (DbException | LockssRestException e) {
      log.error("Error getting Archival Unit configuration", e);
      return false;
    }
    return false;
  }

  private void queuePluginRegistryCrawls() {
    if (isCrawlPlugins()) {
      CrawlManager crawlMgr = getDaemon().getCrawlManager();
      for (ArchivalUnit au : getAllRegistryAus()) {
	crawlMgr.startNewContentCrawl(au, null, null);
      }
    }
  }

  /** Return a collection of all RegistryArchivalUnits.  This is a subset
   * of getAllAus() */
  public Collection<ArchivalUnit> getAllRegistryAus() {
    return getRegistryPlugin().getAllAus();
  }

  /** Start a thread to fetch the title list (after AUs are started),
   * causing the keys to be computed and an initial sort */
  void triggerTitleSort() {
    LockssRunnable run = 
	new LockssRunnable("Title Sorter") {
	  public void lockssRun() {
	    try {
	      getDaemon().waitUntilAusStarted();
	      findAllTitles();
	    } catch (InterruptedException e) {
	      // just exit
	    }	      
	  }
	};
    Thread th = new Thread(run);
    th.start();
  }

  /** Return all the known titles from the title db, sorted by title */
  public List findAllTitles() {
    synchronized (titleMonitor) {
      if (allTitles == null) {
	allTitles = new ArrayList(getTitleMap().keySet());
	Collections.sort(allTitles, CatalogueOrderComparator.SINGLETON);
      }
      return allTitles;
    }
  }

  /** Find all the plugins that support the given title */
  public Collection getTitlePlugins(String title) {
    Collection res = (Collection)getTitleMap().get(title);
    if (res != null) {
      return res;
    }
    return Collections.EMPTY_LIST;
  }

  /** Return all known TitleConfigs */
  public List<TitleConfig> findAllTitleConfigs() {
    synchronized (titleMonitor) {
      if (allTitleConfigs == null) {
	List titles = findAllTitles();
	List res = new ArrayList(titles.size());
	for (Iterator titer = titles.iterator(); titer.hasNext();) {
	  String title = (String)titer.next();
	  for (Iterator piter = getTitlePlugins(title).iterator();
	       piter.hasNext();) {
	    Plugin plugin = (Plugin)piter.next();
	    TitleConfig tc = plugin.getTitleConfig(title);
	    if (tc != null) {
	      res.add(tc);
	    } else {
	      log.warning("getTitleConfig(" + plugin + ", " + title + ") = null");
	    }
	  }
	}
	allTitleConfigs = res;
      }
      return allTitleConfigs;
    }
  }

  public void resetTitles() {
    synchronized (titleMonitor) {
      titleMap = null;
      allTitles = null;
      allTitleConfigs = null;
    }
  }

  public Map getTitleMap() {
    synchronized (titleMonitor) {
      if (titleMap == null) {
	titleMap = buildTitleMap();
      }
      return titleMap;
    }
  }

  Map buildTitleMap() {
    Map map = new MultiValueMap();
    synchronized (pluginMap) {
      for (Iterator iter = getRegisteredPlugins().iterator();
	   iter.hasNext();) {
	Plugin p = (Plugin)iter.next();
	Collection titles = p.getSupportedTitles();
	for (Iterator iter2 = titles.iterator(); iter2.hasNext();) {
	  String title = (String)iter2.next();
	  if (title != null) {
	    map.put(title, p);
	  }
	}
      }
    }
    return map;
  }

  /** Return a SortedMap mapping (human readable) plugin name to plugin
   * instance */
  public SortedMap getPluginNameMap() {
    SortedMap pMap = new TreeMap();
    synchronized (pluginMap) {
      for (Iterator iter = getRegisteredPlugins().iterator();
	   iter.hasNext(); ) {
	Plugin p = (Plugin)iter.next();
	pMap.put(p.getPluginName(), p);
      }
    }
    return pMap;
  }

  /** @return All plugins that have been registered.  <i>Ie</i>, that are
   * either listed in org.lockss.plugin.registry, or were loaded by a
   * configured AU */
  public Collection getRegisteredPlugins() {
    return pluginMap.values();
  }

  /** @return loadable PluginInfo for plugin, or null */
  public PluginInfo getLoadablePluginInfo(Plugin plugin) {
    return (PluginInfo)pluginfoMap.get(getPluginKey(plugin));
  }

  /**
   * Load all plugin registry plugins.
   */
  void initLoadablePluginRegistries(List urls) {
    final String DEBUG_HEADER = "initLoadablePluginRegistries(): ";
    if (log.isDebug2()) log.debug2(DEBUG_HEADER	+ "urls = " + urls);
    // Load the keystore if necessary
    initKeystore(configMgr.getCurrentConfig());

    if (urls.isEmpty()) {
      return;
    }

    BinarySemaphore bs = new BinarySemaphore();

    InitialRegistryCallback regCallback =
      new InitialRegistryCallback(urls, bs);

    List loadAus = new ArrayList();

    for (Iterator iter = urls.iterator(); iter.hasNext(); ) {
      String url = (String)iter.next();
      Configuration auConf = ConfigManager.newConfiguration();
      auConf.put(ConfigParamDescr.BASE_URL.getKey(), url);
      String auId = generateAuId(getRegistryPlugin(), auConf);
      String auKey = auKeyFromAuId(auId);

      // Only process this registry if it is new.
      if (!auMap.containsKey(auId)) {

	try {
	  configureAu(getRegistryPlugin(), auConf, auId);
	} catch (ArchivalUnit.ConfigurationException ex) {
	  log.error("Failed to configure AU " + auKey, ex);
	  regCallback.crawlCompleted(url);
	  continue;
	}

	ArchivalUnit registryAu = getAuFromId(auId);

	loadAus.add(registryAu);

	// Trigger a new content crawl if required.
	possiblyStartRegistryAuCrawl(registryAu, url, regCallback);
      } else {
	log.debug2("We already have this AU configured, notifying callback.");
	regCallback.crawlCompleted(url);
      }
    }

    // If another component is crawling plugins, wait for it to finish
    ServiceBinding pCrawler = getDaemon().getPluginsCrawler();
    if (pCrawler != null) {
      new Thread(() -> {waitRegistriesReady(pCrawler, bs);}).start();
    }

    // Wait for a while for the AU crawls to complete, then process all the
    // registries in the load list.
    log.debug("Waiting for loadable plugins to finish loading...");
    try {
      if (!bs.take(Deadline.in(registryTimeout))) {
	log.warning("Timed out waiting for registries to finish loading. " +
		    "Remaining registry URLs: " +
		    regCallback.getRegistryUrls());
      }
    } catch (InterruptedException ex) {
      log.warning("InterruptedException while waiting for registry crawls." +
		  "Remaining registry URL list: " +
		  regCallback.getRegistryUrls());
    }

    processRegistryAus(loadAus);
  }

  RegistryPlugin getRegistryPlugin() {
    return (RegistryPlugin)getInternalPlugin(RegistryPlugin.PLUGIN_ID);
  }

  /**
   * Provides an internal plugin by its identifier, creating it if necessary.
   * 
   * @param id
   *          A String with the plugin identifier.
   * @return a Plugin with the requested internal plugin.
   * @exception IllegalArgumentException
   *              if there is no internal plugin with the supplied identifier.
   */
  private synchronized Plugin getInternalPlugin(String id) {
    Plugin internalPlugin = internalPlugins.get(id);

    if (internalPlugin == null) {
      if (ImportPlugin.PLUGIN_ID.equals(id)) {
	internalPlugin = new ImportPlugin();
      } else if (RegistryPlugin.PLUGIN_ID.equals(id)) {
	internalPlugin = new RegistryPlugin();
      } else {
	throw new IllegalArgumentException("Unknown internal plugin id: " + id);
      }

      String pluginKey = pluginKeyFromName(id);
      internalPlugin.initPlugin(getDaemon());
      setPlugin(pluginKey, internalPlugin);
      internalPlugins.put(id, internalPlugin);
    }

    return internalPlugin;
  }

  /**
   * Provides the plugin used to import files into archival units.
   * 
   * @return an ImportPlugin with the requested plugin.
   */
  public ImportPlugin getImportPlugin() {
    return (ImportPlugin)getInternalPlugin(ImportPlugin.PLUGIN_ID);
  }

  // Trigger a new content crawl on the registry AU if required.
  protected void possiblyStartRegistryAuCrawl(ArchivalUnit registryAu,
					      String url,
					      InitialRegistryCallback cb) {
    if (isCrawlPlugins()) {
      if (registryAu.shouldCrawlForNewContent(AuUtil.getAuState(registryAu))) {
	if (log.isDebug2()) log.debug2("Starting new crawl: " + registryAu);
	getDaemon().getCrawlManager().startNewContentCrawl(registryAu, cb,
							   url);
      } else {
	if (log.isDebug2()) log.debug2("No crawl needed: " + registryAu);

	// If we're not going to crawl this AU, let the callback know.
	cb.crawlCompleted(url);
      }
    }
  }

  private boolean isCrawlPlugins() {
    try {
      return
	getDaemon().getCrawlManager().isCrawlerEnabled() &&
	getDaemon().getCrawlMode().isCrawlPlugins();
    } catch (IllegalArgumentException e) {
      log.debug("Can't get CrawlManager", e);
      return false;
    }
  }

  private void waitRegistriesReady(ServiceBinding pCrawler,
				   BinarySemaphore sem) {
    log.debug("Waiting until " + pCrawler +
	      " reports plugin registries are ready");
    while (true) {
      try {
	if (getApiStatus(pCrawler).getPluginsReady()) {
	  log.debug(pCrawler + " reports plugin registries are now ready");
	  sem.give();
	  return;
	} else {
	  log.debug2("Plugin registries not ready");
	}
      } catch (IOException e) {
	log.warning("Can't check plugins crawler status", e);
      }
      try {
	Deadline.in(Constants.SECOND).sleep();
      } catch (InterruptedException ex) {}
    }
  }

  ApiStatus getApiStatus(ServiceBinding binding) throws LockssRestException {
    RestStatusClient client =
      new RestStatusClient(binding.getRestStem(),
			   60 * Constants.SECOND, 60 * Constants.SECOND);
    return client.getStatus();
  }

  /** Return true if any of the glob patterns in a list match the string */
  boolean globMatch(List<PathMatcher> patList, String name) {
    for (PathMatcher pat : patList) {
      if (pat.matches(Paths.get(name))) {
	return true;
      }
    }
    return false;
  }

  // Ensure plugins listed in o.l.plugin.registry or in jars listed in
  // o.l.plugin.registryJars are loaded.
  void synchStaticPluginList(Configuration config) {
    final String DEBUG_HEADER = "synchStaticPluginList(): ";
    if (log.isDebug2()) log.debug2(DEBUG_HEADER + "Invoked.");
    List<String> nameList = config.getList(PARAM_PLUGIN_REGISTRY);
    if (log.isDebug3()) log.debug3(DEBUG_HEADER + "nameList = " + nameList);
    for (String name : nameList) {
      String key = pluginKeyFromName(name);
      if (log.isDebug3()) log.debug3(DEBUG_HEADER + "key = " + key);
      ensurePluginLoaded(key);
    }

    List<String> jarList = config.getList(PARAM_PLUGIN_REGISTRY_JARS);
    if (log.isDebug3()) log.debug3(DEBUG_HEADER + "jarList = " + jarList);
    if (!jarList.isEmpty()) {
      // Construct list of jar glob patterns from param
      List<PathMatcher> jarPatList = new ArrayList<PathMatcher>();
      for (String jar : jarList) {
	jarPatList.add(FileSystems.getDefault().getPathMatcher("glob:" + jar));
      }
      Pattern pat =
	Pattern.compile(config.get(PARAM_PLUGIN_MEMBER_PATTERN,
				   DEFAULT_PLUGIN_MEMBER_PATTERN));
      for (String name : getClasspath()) {
	if (log.isDebug3()) log.debug3(DEBUG_HEADER + "name = " + name);
	if (globMatch(jarPatList, name) ||
	    globMatch(jarPatList, new File(name).getName())) {
	  ensureJarPluginsLoaded(name, pat);
	}
      }
    }

    // remove plugins on retract list, unless they have one or more
    // configured AUs
    synchronized (pluginMap) {
      if (log.isDebug3()) log.debug3(DEBUG_HEADER + "retract = " + retract);
      if (retract != null) {
	for (Iterator iter = retract.iterator(); iter.hasNext(); ) {
	  String name = (String)iter.next();
	  String key = pluginKeyFromName(name);
	  Plugin plug = getPlugin(key);
	  if (plug != null && !isInternalPlugin(plug)) {
	    Collection<ArchivalUnit> aus = plug.getAllAus();
	    if (aus == null || aus.isEmpty()) {
	      removePlugin(key);
	    }
	  }
	}
      }
    }
    if (log.isDebug2()) log.debug2(DEBUG_HEADER + "Done.");
  }

  // Load plugins in jar whose name matches PARAM_PLUGIN_MEMBER_PATTERN
  void ensureJarPluginsLoaded(String jarname, Pattern pat) {
    try {
      JarFile jar = new JarFile(jarname);
      for (Enumeration<JarEntry> en = jar.entries(); en.hasMoreElements(); ) {
	JarEntry ent = en.nextElement();
	Matcher mat = pat.matcher(ent.getName());
	if (mat.matches()) {
	  String membname = mat.group(1);
	  String plugname = membname.replace('/', '.');
	  String plugkey = pluginKeyFromName(plugname);
	  ensurePluginLoaded(plugkey);
	}
      }
    } catch (IOException e) {
      log.error("Couldn't open plugin registry jar: " + jarname);
    }
  }

  private static List<String> getClasspath() {
    String cp = System.getProperty("java.class.path");
    if (cp == null) {
      return Collections.EMPTY_LIST;
    }
    return StringUtil.breakAt(cp, File.pathSeparator);
  }

  /**
   * Initialize the "blessed" loadable plugin directory.
   */
  private void initPluginDir() {
    if (pluginDir != null) {
      return;
    }

    File dir = configMgr.findConfiguredDataDir(PARAM_PLUGIN_LOCATION,
					       DEFAULT_PLUGIN_LOCATION);

    if (dir.isDirectory()) {
      log.debug("Plugin directory " + dir + " exists.  Cleaning up...");
      if (!FileUtil.emptyDir(dir)) {
	log.error("Unable to clean up plugin directory " + dir);
	return;
      }
    } else {
      // This should (hopefully) never ever happen.  Log an error and
      // return for now.
      log.error("Plugin directory " + dir + " cannot be created.  A file " +
		"already exists with that name!");
      return;
    }
    pluginDir = dir;
  }


  /*
   * Helper methods for handling loadable plugins.
   */

  /**
   * Initialize and return the keystore.
   * @param keystoreLoc Location of keystore to use to verify plugin
   * signatures.  Can be
   *  - Absolute path to file (starts with File.separator), or
   *  - URL of keystore (http: or file:), or
   *  - Resource name of keystore on classpath.
   * @param keystorePass Keystore password isn't required to verify
   * signatures so should usually be null.  If non-null, it must be
   * correct.
   */
  KeyStore initKeystore(String keystoreLoc, String keystorePass) {
    KeyStore ks = null;
    try {
      if (keystoreLoc == null) {
	log.error("Plugin keystore not specified, loadable plugins will" +
		  "not be available.");
      } else {
	char[] passchar = null;
	if (keystorePass != null) {
	  passchar = keystorePass.toCharArray();
	}
	log.debug("Loading keystore: " + keystoreLoc);
        ks = KeyStore.getInstance("JKS", "SUN");
    if (new File(keystoreLoc).exists()) {
	  InputStream kin = new FileInputStream(new File(keystoreLoc));
	  try {
 	    ks.load(kin, passchar);
	  } finally {
	    IOUtil.safeClose(kin);
	  }
	} else if (UrlUtil.isHttpOrHttpsUrl(keystoreLoc) ||
                   UrlUtil.isFileUrl(keystoreLoc)) {
	  URL keystoreUrl = new URL(keystoreLoc);
          ks.load(keystoreUrl.openStream(), passchar);
        } else {
	  InputStream kin =
	    getClass().getClassLoader().getResourceAsStream(keystoreLoc);
	  if (kin == null) {
	    throw new IOException("Keystore reousrce not found: " +
				  keystoreLoc);
	  }
	  ks.load(kin, passchar);
	}
      }

    } catch (Exception ex) {
      // ensure the keystore is null.
      log.error("Unable to load keystore from " + keystoreLoc, ex);
      return null;
    }

    log.debug("Keystore successfully initialized.");
    return ks;
  }

  private boolean isKeystoreInited() {
    return keystoreInited;
  }

  private void initKeystore(Configuration config) {
    String keystoreLoc;
    String keystorePass;

    if (!isKeystoreInited()) {
      keystoreLoc = config.get(PARAM_USER_KEYSTORE_LOCATION);
      if (!StringUtil.isNullString(keystoreLoc)) {
	keystorePass = config.get(PARAM_USER_KEYSTORE_PASSWORD,
				  DEFAULT_KEYSTORE_PASSWORD);
      } else {
	keystoreLoc = config.get(PARAM_KEYSTORE_LOCATION,
				 DEFAULT_KEYSTORE_LOCATION);
	keystorePass = config.get(PARAM_KEYSTORE_PASSWORD,
				  DEFAULT_KEYSTORE_PASSWORD);
      }
      keystore = initKeystore(keystoreLoc, keystorePass);
      if (keystore != null) {
        keystoreInited = true;
      }
    }
  }

  // used by unit tests.
  public void setKeystoreInited(boolean val) {
    this.keystoreInited = val;
  }


  final static Pattern LIB_JAR_PAT = Pattern.compile("lib/.*\\.jar$");

  /**
   * Given a file representing a JAR, construct a list of available plugin
   * classes to load, and a list of lib jars that should be on the
   * classpath.
   */
  private Pair<List<String>,List<String>> processJarPlugin(File blessedJar)
      throws IOException {
    JarFile jar = new JarFile(blessedJar);
    Manifest manifest = jar.getManifest();
    Map entries = manifest.getEntries();
    List<String> plugins = new ArrayList<>();
    List<String> libjars = new ArrayList<>();

    // Search manifest for plugin names
    for (Iterator manIter = entries.keySet().iterator(); manIter.hasNext();) {
      String key = (String)manIter.next();

      Attributes attrs = manifest.getAttributes(key);

      if (attrs.containsKey(LOADABLE_PLUGIN_ATTR)) {
	String s = StringUtil.replaceString(key, "/", ".");

	String pluginName = null;

	if (StringUtil.endsWithIgnoreCase(key, ".class")) {
	  pluginName = StringUtil.replaceString(s, ".class", "");
	  log.debug2("Adding '" + pluginName + "' to plugin load list.");
	  plugins.add(pluginName);
	} else if (StringUtil.endsWithIgnoreCase(key, ".xml")) {
	  pluginName = StringUtil.replaceString(s, ".xml", "");
	  log.debug2("Adding '" + pluginName + "' to plugin load list.");
	  plugins.add(pluginName);
	}
      }

    }

    // Search for jars in lib/ dir
    File depLibDir =
      new File(FileUtil.getButExtension(blessedJar.toString()), "lib");
    for (Enumeration<JarEntry> en = jar.entries(); en.hasMoreElements(); ) {
      JarEntry ent = en.nextElement();
      Matcher mat = LIB_JAR_PAT.matcher(ent.getName());
      if (mat.matches()) {
	try {
	  libjars.add(copyDependentJar(jar, ent, depLibDir));
	} catch (IOException e) {
	  log.error("Couldn't copy plugin lib jars", e);
	}
      }
    }

    jar.close();

    return new ImmutablePair(plugins, libjars);
  }

  private String copyDependentJar(JarFile jfile, JarEntry ent, File libdir)
      throws IOException {
    if (!FileUtil.ensureDirExists(libdir)) {
      throw new IOException("Couldn't create plugin lib dir " + libdir);
    }
    try (InputStream is = jfile.getInputStream(ent)) {
      // ent.getName() is "lib/foo.jar"
      File outfile = new File(libdir, new File(ent.getName()).getName());
      log.debug("Copying " + ent + " to " + outfile);
      try (OutputStream os =
	   new BufferedOutputStream(new FileOutputStream(outfile))) {
	StreamUtil.copy(is, os);
	return outfile.toString();
      }
    }
  }

  public synchronized void processRegistryAus(List registryAus) {
    processRegistryAus(registryAus, false);
  }

  /**
   * Run through the list of Registry AUs and verify and load any JARs
   * that need to be loaded.
   */
  public synchronized void processRegistryAus(List registryAus,
					      boolean startAus) {

    if (jarValidator == null) {
      jarValidator = new JarValidator(keystore, pluginDir);
    }
    jarValidator.allowExpired(acceptExpiredCertificates);

    // Create temporary plugin and classloader maps
    HashMap<String,PluginInfo> tmpMap = new HashMap<String,PluginInfo>();

    for (Iterator iter = registryAus.iterator(); iter.hasNext(); ) {
      ArchivalUnit au = (ArchivalUnit)iter.next();
      try {
	processOneRegistryAu(au, tmpMap);
      } catch (RuntimeException e) {
	log.error("Error processing plugin registry AU: " + au, e);
      }
    }

    // After the temporary plugin map has been built, install it into
    // the global maps.
    List classloaders = new ArrayList();

    // AUs running under plugins that have been replaced by new versions.
    List<ArchivalUnit> needRestartAus = new ArrayList();
    List<String> changedPluginKeys = new ArrayList<>();

    for (Map.Entry<String,PluginInfo> entry : tmpMap.entrySet()) {
      String key = entry.getKey();
      log.debug2("Adding to plugin map: " + key);
      PluginInfo info = entry.getValue();
      pluginfoMap.put(key, info);
      classloaders.add(info.getClassLoader());

      Plugin oldPlug = getPlugin(key);
      if (oldPlug != null && paramRestartAus) {
	Collection aus = oldPlug.getAllAus();
	if (aus != null) {
	  needRestartAus.addAll(aus);
	}
      }

      Plugin newPlug = info.getPlugin();
      setPlugin(key, newPlug);
      if (startAus && newPlug != oldPlug) {
	changedPluginKeys.add(key);
      }
    }

    // Title DBs bundled with plugin jars are currently disabled.  To work
    // correctly, bundled tdb files must be removed from the config if/when
    // the containing plugin is unloaded/superseded.

//     // Add the JAR's bundled titledb config (if any) to the ConfigManager.
//     // Do this once at the end so as not to trigger more than one config
//     // update & reload.
//     configMgr.addTitleDbConfigFrom(classloaders);

    // Cleanup as a hint to GC.
    tmpMap.clear();
    tmpMap = null;

    if (!needRestartAus.isEmpty()) {
      restartAus(needRestartAus);
    }

    if (startAus && !changedPluginKeys.isEmpty()) {
      // Try to start any AUs configured for changed plugins, that didn't
      // previously start (either because the plugin didn't exist, or the
      // AU didn't successfully start with the old definition)
      configurePlugins(changedPluginKeys);
    }
  }

  protected void processOneRegistryAu(ArchivalUnit au, Map tmpMap) {
    log.debug2("processOneRegistryAu: " + au.getName());
    CachedUrlSet cus = au.getAuCachedUrlSet();

    for (CachedUrl cu : cus.getCuIterable()) {
      String url = cu.getUrl();
      if (StringUtil.endsWithIgnoreCase(url, ".jar")) {
	// This CachedUrl represents a plugin JAR, validate it and
	// process the plugins it contains.

	try {
	  processOneRegistryJar(cu, url, au, tmpMap);
	} catch (RuntimeException e) {
	  log.error("Error processing plugin jar: " + cu, e);
	}
      }
    }
  }

  protected void processOneRegistryJar(CachedUrl cu, String url,
				       ArchivalUnit au, Map tmpMap) {
    Integer curVersion = Integer.valueOf(cu.getVersion());

    if (cuNodeVersionMap.get(url) == null) {
      cuNodeVersionMap.put(url, Integer.valueOf(-1));
    }

    // If we've already visited this CU, skip it unless the current
    // repository node is a different version (older OR newer)
    Integer oldVersion = (Integer)cuNodeVersionMap.get(url);

    if (oldVersion.equals(curVersion)) {
      log.debug2(url + ": JAR repository and map versions are identical.  Skipping...");
      return;
    }

    File blessedJar = null;
    if (cu.getContentSize() == 0) {
      log.debug("Empty plugin jar: " + cu);
      return;
    } else {
      try {
	// Validate and bless the JAR file from the CU.
	blessedJar = jarValidator.getBlessedJar(cu);
	log.debug2("Plugin jar: " + cu.getUrl() + " -> " + blessedJar);
      } catch (IOException ex) {
	log.error("Error processing jar file: " + url, ex);
	return;
      } catch (JarValidator.JarValidationException ex) {
	log.error("CachedUrl did not validate: " + cu, ex);
	return;
      }
    }

    // Update the cuNodeVersion map now that we have the blessed Jar.
    cuNodeVersionMap.put(url, curVersion);

    if (blessedJar != null) {
      loadPluginsFromJar(blessedJar, url, au, cu, tmpMap);
    }
  }

  protected void loadPluginsFromJar(File jarFile, String url,
				    ArchivalUnit au, CachedUrl cu,
				    Map tmpMap) {
    // Get the list of plugins to load from this jar.
    List<String> loadPlugins;
    List<String> libJars;
    try {
      Pair<List<String>,List<String>> p = processJarPlugin(jarFile);
      loadPlugins = p.getLeft();
      libJars = p.getRight();
    } catch (IOException ex) {
      log.error("Error while getting list of plugins for " +
		jarFile);
      return; // skip this CU.

    }
    log.debug2("Blessed jar: " + jarFile + ", plugins: " + loadPlugins);

    // Although this -should- never happen, it's possible.
    if (loadPlugins.size() == 0) {
      log.warning("Jar " + jarFile +
		  " does not contain any plugins.  Skipping...");
      return; // skip this CU.
    }

    // Load the plugin classes
    ClassLoader pluginLoader = null;
    URL blessedUrl;
    try {
      blessedUrl = jarFile.toURL();
      List<URL> cp = new ArrayList<>();
      cp.add(blessedUrl);
      for (String jar : libJars) {
	cp.add(new File(jar).toURL());
      }
      URL[] urls = cp.toArray(new URL[0]);
      log.debug2("Plugin classpath: " + cp);
      pluginLoader =
	preferLoadablePlugin
	? new LoadablePluginClassLoader(urls, getClass().getClassLoader())
	: new URLClassLoader(urls, getClass().getClassLoader());
    } catch (MalformedURLException ex) {
      log.error("Malformed URL exception attempting to create " +
		"classloader for plugin JAR " + jarFile);
      return; // skip this CU.
    }

    for (String pluginName : loadPlugins) {
      String key = pluginKeyFromName(pluginName);

      Plugin plugin;
      PluginInfo info;
      try {
	info = retrievePlugin(pluginName, pluginLoader);
	if (info == null) {
	  log.warning("Probable plugin packaging error: plugin " +
			pluginName + " could not be loaded from " +
			cu.getUrl());
	    continue;
	  } else {
	    info.setCuUrl(url);
	    info.setRegistryAu(au);
	    List urls = info.getResourceUrls();
	    if (urls != null && !urls.isEmpty()) {
	      String jar = urls.get(0).toString();
	      if (jar != null) {
		// If the blessed jar path is a substring of the jar:
		// url from which the actual plugin resource or class
		// was loaded, then it is a loadable plugin.
		boolean isLoadable =
		  jar.indexOf(blessedUrl.getFile()) > 0;
		info.setIsOnLoadablePath(isLoadable);
	      }
	    }
	    plugin = info.getPlugin();
	  }
	} catch (Exception ex) {
	  log.error(String.format("Unable to load plugin %s", pluginName), ex);
	  continue;
	}

	PluginVersion version = null;

	try {
	  version = new PluginVersion(plugin.getVersion());
	  info.setVersion(version);
	} catch (IllegalArgumentException ex) {
	  // Don't let this runtime exception stop the daemon.  Skip the plugin.
	  log.error(String.format("Skipping plugin %s: %s", pluginName, ex.getMessage()));
	  // must stop plugin to enable it to be collected
	  plugin.stopPlugin();
	  return;
	}

	if (pluginMap.containsKey(key)) {
	  // Plugin already exists in the global plugin map.
	  // Replace it with a new version if one is available.
	  log.debug2("Plugin " + key + " is already in global pluginMap.");
	  Plugin otherPlugin = getPlugin(key);
	  PluginVersion otherVer =
	    new PluginVersion(otherPlugin.getVersion());
	  if (version.toLong() > otherVer.toLong()) {
	    if (log.isDebug2()) {
	      log.debug2("Existing plugin " + plugin.getPluginId() +
			 ": Newer version " + version + " found.");
	    }
	    tmpMap.put(key, info);
	  } else {
	    if (log.isDebug2()) {
	      log.debug2("Existing plugin " + plugin.getPluginId() +
			 ": No newer version found.");
	    }
	    // must stop plugin to enable it to be collected
	    plugin.stopPlugin();
	  }
	} else if (!tmpMap.containsKey(key)) {
	  // Plugin doesn't yet exist in the temporary map, add it.
	  tmpMap.put(key, info);

	  if (log.isDebug2()) {
	    log.debug2("Plugin " + plugin.getPluginId() +
		       ": No previous version in temp map.");
	  }
	} else {
	  // Plugin already exists in the temporary map, use whichever
	  // version is higher.
	  PluginVersion otherVer = ((PluginInfo)tmpMap.get(key)).getVersion();

	  if (version.toLong() > otherVer.toLong()) {
	    if (log.isDebug2()) {
	      log.debug2("Plugin " + plugin.getPluginId() + ": version " +
			 version + " is newer than version " + otherVer +
			 " already in temp map, overwriting.");
	    }
	    // Overwrite old key in temp map
	    tmpMap.put(key, info);
	  } else {
	    // must stop plugin to enable it to be collected
	    plugin.stopPlugin();
	  }
	}
      }
    }

  /**
   * CrawlManager callback that is responsible for handling Registry
   * AUs when they're finished with their initial crawls.
   */
  static class InitialRegistryCallback implements CrawlManager.Callback {
    private BinarySemaphore bs;

    List registryUrls;

    /*
     * Set the initial size of the list of registry URLs to process.
     */
    public InitialRegistryCallback(List registryUrls, BinarySemaphore bs) {
      this.registryUrls =
	Collections.synchronizedList(new ArrayList(registryUrls));
      this.bs = bs;
      if (log.isDebug2()) log.debug2("InitialRegistryCallback: " +
				     registryUrls);
      if (registryUrls.isEmpty()) {
	bs.give();
      }
    }

    public void signalCrawlAttemptCompleted(boolean success,
					    Object cookie,
					    CrawlerStatus status) {
      String url = (String)cookie;

      crawlCompleted(url);
    }

    public void crawlCompleted(String url) {
      // Remove urls from registryUrls as they finish crawling (or it is
      // determine that they don't need to be crawled).  When registryUrls
      // is empty signal the waiting process that it may proceed to load
      // plugins we're done running crawls on all the plugin registries,
      // and we can load the plugin classes.
      registryUrls.remove(url);
      if (log.isDebug2()) log.debug2("Registry crawl complete: " + url +
				     ", " + registryUrls.size() + " left");
      if (registryUrls.isEmpty()) {
	if (log.isDebug2()) log.debug2("Registry crawls complete");
	bs.give();
      }
    }

    /**
     * Used only in the case that our semaphore throws an Interrupted
     * exception -- we can print this list to see what was left.
     */
    public List getRegistryUrls() {
      return registryUrls;
    }
  }

  public boolean isStartAusOnDemand() {
    return !paramStartAllAus;
  }

  // XXXONDEMAND
  public boolean isStartAusOnCreation() {
    // Eventually this will be equivalent to paramStartAllAus, but there's
    // still code that relies on the return value of
    // createAndSaveAuConfiguration() being a running AU
//     return paramStartAllAus;
    return true;
  }

  public boolean isLoadAllPlugins() {
    return !paramLoadAllPlugins;
  }

  /**
   * A simple class that wraps information about a loadable plugin,
   * used during the loading process.
   */
  public static class PluginInfo {
    private Plugin plugin;
    private ArchivalUnit registryAu;
    private PluginVersion version;
    private ClassLoader classLoader;
    private String cuUrl;
    private URL jarUrl;
    private List<String> resourceUrls;
    private boolean isOnLoadablePath = false;

    public PluginInfo(Plugin plugin, ClassLoader classLoader,
		      List<String> resourceUrls) {
      this.plugin = plugin;
      this.classLoader = classLoader;
      this.resourceUrls = resourceUrls;
    }

    public String toString() {
      StringBuilder sb = new StringBuilder();
      sb.append("[PI: ");
      sb.append(plugin.getPluginName());
      sb.append(", ");
      sb.append(cuUrl);
      sb.append(", ");
      sb.append(jarUrl);
      sb.append(", ");
      sb.append(resourceUrls);
      sb.append(", ");
      sb.append(isOnLoadablePath);
      sb.append("]");
      return sb.toString();
    }

    public Plugin getPlugin() {
      return plugin;
    }

    public PluginVersion getVersion() {
      return version;
    }

    public void setVersion(PluginVersion version) {
      this.version = version;
    }

    public ClassLoader getClassLoader() {
      return classLoader;
    }

    public String getCuUrl() {
      return cuUrl;
    }

    public void setCuUrl(String cuUrl) {
      this.cuUrl = cuUrl;
    }

    public URL getJarUrl() {
      return jarUrl;
    }

    public void setJarUrl(URL jarUrl) {
      this.jarUrl = jarUrl;
    }

    public List<String> getResourceUrls() {
      return resourceUrls;
    }

    public ArchivalUnit getRegistryAu() {
      return registryAu;
    }

    public void setRegistryAu(ArchivalUnit registryAu) {
      this.registryAu = registryAu;
    }

    public boolean isOnLoadablePath() {
      return isOnLoadablePath;
    }

    public void setIsOnLoadablePath(boolean val) {
      this.isOnLoadablePath = val;
    }
  }
}<|MERGE_RESOLUTION|>--- conflicted
+++ resolved
@@ -420,15 +420,7 @@
   // manifest index display).
   private Map<String,AuSearchSet> hostAus = new HashMap<String,AuSearchSet>();
 
-<<<<<<< HEAD
-  private List<AuEventHandler> auEventHandlers =
-    new ArrayList<AuEventHandler>();
-=======
-  private Set<String> inactiveAuIds =
-      Collections.synchronizedSet(new HashSet<String>());
-
   private List<AuEventHandler> auEventHandlers = new ArrayList<>();
->>>>>>> 25db0d0e
 
   // Counters for AUs restarted due to new plugin loaded
   private int numAusRestarting = 0;
