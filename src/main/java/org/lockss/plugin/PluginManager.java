--- conflicted
+++ resolved
@@ -1444,15 +1444,7 @@
     log.debug("Received notification: " + event);
     String auid = event.getAuId();
     ArchivalUnit au = getAuFromIdIfExists(auid);
-<<<<<<< HEAD
-    if (au == null) {
-      log.debug("Ignoring received AuEvent for nonexistent AU: " + auid);
-      return;
-    }
-    signalAuEventInternal(au, event);
-=======
     signalAuEventInternal(auid, au, event);
->>>>>>> 9798a3cd
   }
 
   class PlugMgrAuEventHandler extends AuEventHandler.Base {
