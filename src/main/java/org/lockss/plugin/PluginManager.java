--- conflicted
+++ resolved
@@ -727,11 +727,6 @@
       log.debug("Starting or reconfiguring AU due to AU config changed notification: " + auid);
       startOrReconfigureAu(auConfiguration,
 			   SkipConfigCondition.ConfigUnchanged);
-<<<<<<< HEAD
-    } catch (DbException e) {
-      log.critical("Error getting Archival Unit configuration: Not starting/reconfiguring AU from auConfigChanged message",
-		   e);
-=======
     } catch (DbException dbe) {
       log.critical("Error getting Archival Unit configuration: Not starting/reconfiguring AU from auConfigChanged message",
 		   dbe);
@@ -739,7 +734,6 @@
     } catch (LockssRestException lre) {
       log.critical("Error getting Archival Unit configuration: Not starting/reconfiguring AU from auConfigChanged message",
 		   lre);
->>>>>>> 4af61732
       return;
     }
   }
@@ -1705,15 +1699,10 @@
     Configuration auConfig = null;
     try {
       auConfig = getStoredAuConfigurationAsConfiguration(auId);
-<<<<<<< HEAD
-    } catch (DbException e) {
-      log.warning("Error fetching AU config: " + auId, e);
-=======
     } catch (DbException dbe) {
       log.warning("Error fetching AU config: " + auId, dbe);
     } catch (LockssRestException lre) {
       log.warning("Error fetching AU config: " + auId, lre);
->>>>>>> 4af61732
     }
     if (auConfig != null) {
       log.debug("Found stored config for on demand AU: " +
