/*

Copyright (c) 2000-2019 Board of Trustees of Leland Stanford Jr. University,
all rights reserved.

Redistribution and use in source and binary forms, with or without modification,
are permitted provided that the following conditions are met:

1. Redistributions of source code must retain the above copyright notice, this
list of conditions and the following disclaimer.

2. Redistributions in binary form must reproduce the above copyright notice,
this list of conditions and the following disclaimer in the documentation and/or
other materials provided with the distribution.

3. Neither the name of the copyright holder nor the names of its contributors
may be used to endorse or promote products derived from this software without
specific prior written permission.

THIS SOFTWARE IS PROVIDED BY THE COPYRIGHT HOLDERS AND CONTRIBUTORS "AS IS" AND
ANY EXPRESS OR IMPLIED WARRANTIES, INCLUDING, BUT NOT LIMITED TO, THE IMPLIED
WARRANTIES OF MERCHANTABILITY AND FITNESS FOR A PARTICULAR PURPOSE ARE
DISCLAIMED. IN NO EVENT SHALL THE COPYRIGHT HOLDER OR CONTRIBUTORS BE LIABLE FOR
ANY DIRECT, INDIRECT, INCIDENTAL, SPECIAL, EXEMPLARY, OR CONSEQUENTIAL DAMAGES
(INCLUDING, BUT NOT LIMITED TO, PROCUREMENT OF SUBSTITUTE GOODS OR SERVICES;
LOSS OF USE, DATA, OR PROFITS; OR BUSINESS INTERRUPTION) HOWEVER CAUSED AND ON
ANY THEORY OF LIABILITY, WHETHER IN CONTRACT, STRICT LIABILITY, OR TORT
(INCLUDING NEGLIGENCE OR OTHERWISE) ARISING IN ANY WAY OUT OF THE USE OF THIS
SOFTWARE, EVEN IF ADVISED OF THE POSSIBILITY OF SUCH DAMAGE.

*/
package org.lockss.config;

import java.io.*;
import java.util.*;
import java.net.*;
import java.sql.Connection;
import org.apache.commons.collections.Predicate;
import org.apache.commons.io.*;
import org.apache.commons.lang3.StringUtils;
import org.apache.commons.lang3.StringEscapeUtils;
import org.apache.oro.text.regex.*;
import org.lockss.app.*;
import org.lockss.account.*;
import org.lockss.clockss.*;
import org.lockss.config.db.ConfigDbManager;
import org.lockss.config.db.ConfigManagerSql;
import org.lockss.daemon.*;
import org.lockss.db.DbException;
import org.lockss.db.DbManager;
import org.lockss.hasher.*;
import org.lockss.mail.*;
import org.lockss.plugin.*;
import org.lockss.protocol.*;
import org.lockss.proxy.*;
import org.lockss.remote.*;
import org.lockss.repository.*;
import org.lockss.rs.exception.LockssRestException;
import org.lockss.rs.exception.LockssRestHttpException;
import org.lockss.servlet.*;
import org.lockss.state.*;
import org.lockss.util.*;
import org.lockss.util.io.LockssSerializable;
import org.lockss.util.os.PlatformUtil;
import org.lockss.util.time.Deadline;
import org.lockss.util.time.TimeBase;
import org.lockss.util.time.TimeUtil;
import org.lockss.util.urlconn.*;
import javax.jms.Message;
import javax.jms.JMSException;
import org.lockss.jms.*;

/** ConfigManager loads and periodically reloads the LOCKSS configuration
 * parameters, and provides services for updating locally changeable
 * configuration.
 *
 * @ParamCategory Configuration
 *
 * @ParamCategoryDoc Configuration These parameters mostly pertain to the
 * configuration mechanism itself.
 *
 * @ParamCategoryDoc Platform Parameters with the
 * <code>org.lockss.config.platform prefix</code> are set by the
 * system-dependent startup scripts, based on information gathered by
 * running hostconfig.  They should generally not be set manually except in
 * testing environments.
 */
public class ConfigManager implements LockssManager {
  /** The common prefix string of all LOCKSS configuration parameters. */
  public static final String PREFIX = Configuration.PREFIX;

  /** Common prefix of platform config params */
  public static final String PLATFORM = Configuration.PLATFORM;
  public static final String DAEMON = Configuration.DAEMON;

  static final String MYPREFIX = PREFIX + "config.";

  /** Used in testing as an alternative to passing the REST config URL to
   * makeConfigManager() */
  public static final String SYSPROP_REST_CONFIG_SERVICE_URL =
    MYPREFIX + "restConfigServiceUrl";

  /** The interval at which the daemon checks the various configuration
   * files, including title dbs, for changes.
   * @ParamCategory Tuning
   * @ParamRelevance Rare
   */
  static final String PARAM_RELOAD_INTERVAL = MYPREFIX + "reloadInterval";
  static final long DEFAULT_RELOAD_INTERVAL = 30 * Constants.MINUTE;

  /** If set to <i>hostname</i>:<i>port</i>, the configuration server will
   * be accessed via the specified proxy.  Leave unset for direct
   * connection.
   * @ParamCategory Platform
   */
  public static final String PARAM_PROPS_PROXY = PLATFORM + "propsProxy";

  /** If set, the authenticity of the config server will be checked using
   * this keystore.  The value is either an internal name designating a
   * resource (e.g. <tt>&quot;lockss-ca&quot;</tt>, to use the builtin
   * keystore containing the LOCKSS signing cert (see {@link
   * #builtinServerAuthKeystores}), or the filename of a keystore. Can only
   * be set in platform config.
   * @ParamCategory Platform
   */
  public static final String PARAM_SERVER_AUTH_KEYSTORE_NAME =
    MYPREFIX + "serverAuthKeystore";

  /** If set, the daemon will authenticate itself to the config server
   * using this keystore.  The value is the name of the keystore (defined
   * by additional <tt>org.lockss.keyMgr.keystore.&lt;id&gt;.<i>xxx</i></tt>
   * parameters (see {@link org.lockss.daemon.LockssKeyStoreManager}), or
   * <tt>&quot;lockss-ca&quot;</tt>, to use the builtin keystore containing
   * the LOCKSS signing cert.  Can only be set in platform config.
   * @ParamCategory Platform
   */
  public static final String PARAM_CLIENT_AUTH_KEYSTORE_NAME =
    MYPREFIX + "clientAuthKeystore";

  /** Map of internal name to resource location of keystore to use to check
   * authenticity of the config server */
  static Map<String,String> builtinServerAuthKeystores =
    MapUtil.map("lockss-ca", "org/lockss/config/lockss-ca.keystore");

  /** Interval at which the regular GET request to the config server will
   * include an {@value Constants.X_LOCKSS_INFO} with version and other
   * information.  Used in conjunction with logging hooks on the server.
   * @ParamRelevance Rare
   */
  static final String PARAM_SEND_VERSION_EVERY = MYPREFIX + "sendVersionEvery";
  static final long DEFAULT_SEND_VERSION_EVERY = 1 * Constants.DAY;

  static final String WDOG_PARAM_CONFIG = "Config";
  static final long WDOG_DEFAULT_CONFIG = 2 * Constants.HOUR;

  /** Path to local config directory, relative to entries on diskSpacePaths.
   * @ParamRelevance Rare
   */
  public static final String PARAM_CONFIG_PATH = MYPREFIX + "configFilePath";
  public static final String DEFAULT_CONFIG_PATH = "config";

  /** When logging new or changed config, truncate val at this length.
   * @ParamRelevance Rare
   */
  static final String PARAM_MAX_LOG_VAL_LEN =
    MYPREFIX + "maxLogValLen";
  static final int DEFAULT_MAX_LOG_VAL_LEN = 2000;

  /** Config param written to local config files to indicate file version.
   * Not intended to be set manually.
   * @ParamRelevance Rare
   */
  static final String PARAM_CONFIG_FILE_VERSION =
    MYPREFIX + "fileVersion.<filename>";

  /** Set false to disable scheduler.  Used only for unit tests.
   * @ParamRelevance Never
   */
  public static final String PARAM_NEW_SCHEDULER =
    HashService.PREFIX + "use.scheduler";
  static final boolean DEFAULT_NEW_SCHEDULER = true;

  /** Maximum number of AU config changes to to save up during a batch add
   * or remove operation, before writing them to au.txt  
   * @ParamRelevance Rare
   */
  public static final String PARAM_MAX_DEFERRED_AU_BATCH_SIZE =
    MYPREFIX + "maxDeferredAuBatchSize";
  public static final int DEFAULT_MAX_DEFERRED_AU_BATCH_SIZE = 100;

  /** Root of TitleDB definitions.  This is not an actual parameter.
   * @ParamRelevance Never
   */
  public static final String PARAM_TITLE_DB = Configuration.PREFIX + "title";
  /** Prefix of TitleDB definitions.  */
  public static final String PREFIX_TITLE_DB = PARAM_TITLE_DB + ".";

  /** List of URLs of title DBs configured locally using UI.  Do not set
   * manually
   * @ParamRelevance Never
   * @ParamAuto
   */
  public static final String PARAM_USER_TITLE_DB_URLS =
    Configuration.PREFIX + "userTitleDbs";

  /** List of URLs of title DBs to load.  Normally set in lockss.xml
   * @ParamRelevance Common
   */
  public static final String PARAM_TITLE_DB_URLS =
    Configuration.PREFIX + "titleDbs";

  /** List of URLs of auxilliary config files
   * @ParamRelevance LessCommon
   */
  public static final String PARAM_AUX_PROP_URLS =
    Configuration.PREFIX + "auxPropUrls";

  /** false disables SSL SNI name checking, compatible with Java 6 and
   * misconfigured servers.
   * @ParamRelevance BackwardCompatibility
   */
  public static final String PARAM_JSSE_ENABLESNIEXTENSION =
    PREFIX + "jsse.enableSNIExtension";
  static final boolean DEFAULT_JSSE_ENABLESNIEXTENSION = true;

  /** Should be set to allowed TCP ports, based on platform- (and group-)
   * dependent packet filters */
  public static final String PARAM_UNFILTERED_TCP_PORTS =
    Configuration.PLATFORM + "unfilteredTcpPorts";

  public static final String PARAM_UNFILTERED_UDP_PORTS =
    Configuration.PLATFORM + "unfilteredUdpPorts";

  /** Parameters whose values are more prop URLs */
  static final Map<String, Map<String, Object>> URL_PARAMS;
  static
  {
    URL_PARAMS = new HashMap<String, Map<String, Object>>();

    Map<String, Object> auxPropsMap = new HashMap<String, Object>();
    auxPropsMap.put("message", "auxilliary props");
    URL_PARAMS.put(PARAM_AUX_PROP_URLS, auxPropsMap);

    Map<String, Object> userTitleDbMap = new HashMap<String, Object>();
    auxPropsMap.put("message", "user title DBs");
    URL_PARAMS.put(PARAM_USER_TITLE_DB_URLS, userTitleDbMap);

    Map<String, Object> globalTitleDbMap = new HashMap<String, Object>();
    auxPropsMap.put("message", "global titledb");
    URL_PARAMS.put(PARAM_TITLE_DB_URLS, globalTitleDbMap);
  }

  /** Place to put temporary files and directories.  If not set,
   * java.io.tmpdir System property is used.  On a busy, capacious LOCKSS
   * box, this should be a minimum of 50-100MB.
   * @ParamCategory Platform
   * @ParamRelevance Required
   */
  public static final String PARAM_TMPDIR = PLATFORM + "tmpDir";

  /** Used only for testing.  The daemon version is normally loaded from a
   * file created during the build process.  If that file is absent, the
   * daemon version will be obtained from this param, if set.
   * @ParamRelevance Never
   */
  public static final String PARAM_DAEMON_VERSION = DAEMON + "version";

  /** Platform version string (<i>name</i>-<i>ver</i> or
   * <i>name</i>-<i>ver</i>-<i>suffix</i> . <i>Eg</i>, Linux RPM-1).
   * @ParamCategory Platform
   * @ParamRelevance Common
   */
  public static final String PARAM_PLATFORM_VERSION = PLATFORM + "version";

  /** Fully qualified host name (fqdn).  
   * @ParamCategory Platform
   */
  public static final String PARAM_PLATFORM_FQDN = PLATFORM + "fqdn";

  /** Project name (CLOCKSS or LOCKSS)
   * @ParamCategory Platform
   * @ParamRelevance Required
   */
  public static final String PARAM_PLATFORM_PROJECT = PLATFORM + "project";
  public static final String DEFAULT_PLATFORM_PROJECT = "lockss";

  /** Group names.  Boxes with at least one group in common will
   * participate in each others' polls.  Also used to evaluate group=
   * config file conditional,
   * @ParamCategory Platform
   * @ParamRelevance Required
   */
  public static final String PARAM_DAEMON_GROUPS = DAEMON + "groups";
  public static final String DEFAULT_DAEMON_GROUP = "nogroup";
  public static final List DEFAULT_DAEMON_GROUP_LIST =
    ListUtil.list(DEFAULT_DAEMON_GROUP);

  /** Local IP address
   * @ParamCategory Platform
   * @ParamRelevance Required
   */
  public static final String PARAM_PLATFORM_IP_ADDRESS =
    PLATFORM + "localIPAddress";

  /** Second IP address, for CLOCKSS subscription detection
   * @ParamCategory Platform
   * @ParamRelevance Obsolescent
   */
  public static final String PARAM_PLATFORM_SECOND_IP_ADDRESS =
    PLATFORM + "secondIP";

  /** LCAP V3 identity string.  Of the form
   * <code><i>proto</i>:[<i>ip-addr</i>:<i>port</i>]</code>; <i>eg</i>,
   * <code>TCP:[10.33.44.55:9729]</code> or
   * <code>tcp:[0:0:00:0000:0:0:0:1]:9729</code> .  Other boxes in the
   * network must be able to reach this one by connecting to the specified
   * host and port.  If behind NAT, this should be the external, routable,
   * NAT address.
   * @ParamCategory Platform
   * @ParamRelevance Required
   */
  public static final String PARAM_PLATFORM_LOCAL_V3_IDENTITY =
    PLATFORM + "v3.identity";

  /** Initial value of ACL controlling access to the admin UI.  Normally
   * set by hostconfig.  Once the access list is edited in the UI, that
   * list takes precedence over this one.  However, any changes to this one
   * after that point (<i>ie</i>, by rerunning hostconfig), will take
   * effect and be reflected in the list visible in the UI.
   * @ParamCategory Platform
   * @ParamRelevance Common
   */
  public static final String PARAM_PLATFORM_ACCESS_SUBNET =
    PLATFORM + "accesssubnet";

  /** List of filesystem paths to space available to store content and
   * other files
   * @ParamCategory Platform
   * @ParamRelevance Required
   */
  public static final String PARAM_PLATFORM_DISK_SPACE_LIST =
    PLATFORM + "diskSpacePaths";

  /** Email address to which various alerts, reports and backup file may be
   * sent.
   * @ParamCategory Platform
   * @ParamRelevance Common
   */
  public static final String PARAM_PLATFORM_ADMIN_EMAIL =
    PLATFORM + "sysadminemail";
  static final String PARAM_PLATFORM_LOG_DIR = PLATFORM + "logdirectory";
  static final String PARAM_PLATFORM_LOG_FILE = PLATFORM + "logfile";

  /** SMTP relay host that will accept mail from this host.
   * @ParamCategory Platform
   * @ParamRelevance Common
   */
  public static final String PARAM_PLATFORM_SMTP_HOST = PLATFORM + "smtphost";

  /** SMTP relay port, if not the default
   * @ParamCategory Platform
   * @ParamRelevance Rare
   */
  public static final String PARAM_PLATFORM_SMTP_PORT = PLATFORM + "smtpport";

  /** If true, local copies of remote config files will be maintained, to
   * allow daemon to start when config server isn't available.
   * @ParamCategory Platform
   * @ParamRelevance Rare
   */
  public static final String PARAM_REMOTE_CONFIG_FAILOVER = PLATFORM +
    "remoteConfigFailover";
  public static final boolean DEFAULT_REMOTE_CONFIG_FAILOVER = true;

  /** Dir in which to store local copies of remote config files.
   * @ParamCategory Platform
   * @ParamRelevance Rare
   */
  public static final String PARAM_REMOTE_CONFIG_FAILOVER_DIR = PLATFORM +
    "remoteConfigFailoverDir";
  public static final String DEFAULT_REMOTE_CONFIG_FAILOVER_DIR = "remoteCopy";

  /** Maximum acceptable age of a remote config failover file, specified as
   * an integer followed by h, d, w or y for hours, days, weeks and years.
   * Zero means no age limit.
   * @ParamCategory Platform
   * @ParamRelevance Rare
   */
  public static final String PARAM_REMOTE_CONFIG_FAILOVER_MAX_AGE = PLATFORM +
    "remoteConfigFailoverMaxAge";
  public static final long DEFAULT_REMOTE_CONFIG_FAILOVER_MAX_AGE = 0;

  /** Checksum algorithm used to verify remote config failover file
   * @ParamCategory Platform
   * @ParamRelevance Rare
   */
  public static final String PARAM_REMOTE_CONFIG_FAILOVER_CHECKSUM_ALGORITHM =
    PLATFORM + "remoteConfigFailoverChecksumAlgorithm";
  public static final String DEFAULT_REMOTE_CONFIG_FAILOVER_CHECKSUM_ALGORITHM =
    "SHA-256";

  /** Failover file not accepted unless it has a checksum.
   * @ParamCategory Platform
   * @ParamRelevance Rare
   */
  public static final String PARAM_REMOTE_CONFIG_FAILOVER_CHECKSUM_REQUIRED =
    PLATFORM + "remoteConfigFailoverChecksumRequired";
  public static final boolean DEFAULT_REMOTE_CONFIG_FAILOVER_CHECKSUM_REQUIRED =
    true;


  public static final String CONFIG_FILE_UI_IP_ACCESS = "ui_ip_access.txt";
  public static final String CONFIG_FILE_PROXY_IP_ACCESS =
    "proxy_ip_access.txt";
  public static final String CONFIG_FILE_PLUGIN_CONFIG = "plugin.txt";
  public static final String CONFIG_FILE_AU_CONFIG = "au.txt";
  public static final String CONFIG_FILE_BUNDLED_TITLE_DB = "titledb.xml";
  public static final String CONFIG_FILE_CONTENT_SERVERS =
    "content_servers_config.txt";
  public static final String CONFIG_FILE_ACCESS_GROUPS =
    "access_groups_config.txt"; // not yet in use
  public static final String CONFIG_FILE_CRAWL_PROXY = "crawl_proxy.txt";
  public static final String CONFIG_FILE_EXPERT = "expert_config.txt";

  /** Obsolescent - replaced by CONFIG_FILE_CONTENT_SERVERS */
  public static final String CONFIG_FILE_ICP_SERVER = "icp_server_config.txt";
  /** Obsolescent - replaced by CONFIG_FILE_CONTENT_SERVERS */
  public static final String CONFIG_FILE_AUDIT_PROXY =
    "audit_proxy_config.txt";

  public static final String REMOTE_CONFIG_FAILOVER_FILENAME =
    "remote_config_failover_info.xml";

  // Name of ClientCacheSpec used by HTTPConfigFile
  public static final String HTTP_CACHE_NAME = "HTTPConfigFile";

  /** If set to a list of regexps, matching parameter names will be allowed
   * to be set in expert config, and loaded from expert_config.txt
   * @ParamRelevance Rare
   */
  public static final String PARAM_EXPERT_ALLOW = MYPREFIX + "expert.allow";
  public static final List DEFAULT_EXPERT_ALLOW = null;

  /** If set to a list of regexps, matching parameter names will not be
   * allowed to be set in expert config, and loaded from expert_config.txt.
   * The default prohibits using expert config to subvert platform
   * settings, change passwords or keystores, or cause the daemon to exit
   * @ParamRelevance Rare
   */
  public static final String PARAM_EXPERT_DENY = MYPREFIX + "expert.deny";
  static String ODLD = "^org\\.lockss\\.";
  public static final List DEFAULT_EXPERT_DENY =
    ListUtil.list("[pP]assword\\b",
		  ODLD +"platform\\.",
		  ODLD +"keystore\\.",
		  ODLD +"app\\.exit(Once|After|Immediately)$",
		  Perl5Compiler.quotemeta(PARAM_DAEMON_GROUPS),
		  Perl5Compiler.quotemeta(PARAM_AUX_PROP_URLS),
		  Perl5Compiler.quotemeta(IdentityManager.PARAM_LOCAL_IP),
		  Perl5Compiler.quotemeta(IdentityManager.PARAM_LOCAL_V3_IDENTITY),
		  Perl5Compiler.quotemeta(IdentityManager.PARAM_LOCAL_V3_PORT),
		  Perl5Compiler.quotemeta(IpAccessControl.PARAM_ERROR_BELOW_BITS),
		  Perl5Compiler.quotemeta(PARAM_EXPERT_ALLOW),
		  Perl5Compiler.quotemeta(PARAM_EXPERT_DENY),
		  Perl5Compiler.quotemeta(LockssDaemon.PARAM_TESTING_MODE)
		  );

  /** Describes a config file stored on the local disk, normally maintained
   * by the daemon. See writeCacheConfigFile(), et al. */
  public static class LocalFileDescr {
    String name;
    File file;
    KeyPredicate keyPred;
    Predicate includePred;
    boolean needReloadAfterWrite = true;

    LocalFileDescr(String name) {
      this.name = name;
    }

    String getName() {
      return name;
    }

    public File getFile() {
      return file;
    }

    public void setFile(File file) {
      this.file = file;
    }

    KeyPredicate getKeyPredicate() {
      return keyPred;
    }

    LocalFileDescr setKeyPredicate(KeyPredicate keyPred) {
      this.keyPred = keyPred;
      return this;
    }

    Predicate getIncludePredicate() {
      return includePred;
    }

    LocalFileDescr setIncludePredicate(Predicate pred) {
      this.includePred = pred;
      return this;
    }

    boolean isNeedReloadAfterWrite() {
      return needReloadAfterWrite;
    }

    LocalFileDescr setNeedReloadAfterWrite(boolean val) {
      this.needReloadAfterWrite = val;
      return this;
    }

    @Override
    public String toString() {
      return "[LocalFileDescr: name = " + name + ", file = " + file
	  + ", keyPred = " + keyPred + ", includePred = " + includePred
	  + ", needReloadAfterWrite = " + needReloadAfterWrite + "]";
    }
  }

  /** KeyPredicate determines legal keys, and whether illegal keys cause
   * file to fail or are just ignored */
  public interface KeyPredicate extends Predicate {
    public boolean failOnIllegalKey();
  }

  /** Always true predicate */
  KeyPredicate trueKeyPredicate = new KeyPredicate() {
      public boolean evaluate(Object obj) {
	return true;
      }
      public boolean failOnIllegalKey() {
	return false;
      }
      public String toString() {
	return "trueKeyPredicate";
      }};


  /** Allow only params below o.l.title and o.l.titleSet .  For use with
   * title DB files */
  static final String PREFIX_TITLE_SETS_DOT =
    PluginManager.PARAM_TITLE_SETS + ".";

  KeyPredicate titleDbOnlyPred = new KeyPredicate() {
      public boolean evaluate(Object obj) {
	if (obj instanceof String) {
	  return ((String)obj).startsWith(PREFIX_TITLE_DB) ||
	    ((String)obj).startsWith(PREFIX_TITLE_SETS_DOT);
	}
	return false;
      }
      public boolean failOnIllegalKey() {
	return true;
      }
      public String toString() {
	return "titleDbOnlyPred";
      }};

  /** Disallow keys prohibited in expert config file, defined by {@link
   * #PARAM_EXPERT_ALLOW} and {@link #PARAM_EXPERT_DENY} */
  public KeyPredicate expertConfigKeyPredicate = new KeyPredicate() {
      public boolean evaluate(Object obj) {
	if (obj instanceof String) {
	  return isLegalExpertConfigKey((String)obj);
	}
	return false;
      }
      public boolean failOnIllegalKey() {
	return false;
      }
      public String toString() {
	return "expertConfigKeyPredicate";
      }};

  /** Argless predicate that's true if expert config file should be
   * loaded */
  Predicate expertConfigIncludePredicate = new Predicate() {
      public boolean evaluate(Object obj) {
	return enableExpertConfig;
      }
      public String toString() {
	return "expertConfigIncludePredicate";
      }};

  public boolean isExpertConfigEnabled() {
    return enableExpertConfig;
  }

  /** A config param is:<ul><li>allowed if it matches a pattern in
   * <code>org.lockss.config.expert.allow</code> (if set), else</li>
   * <li>disallowed if it matches a pattern in
   * <code>org.lockss.config.expert.deny</code> (if set), else</li>
   * <li>Allowed.</li></ul>. */
  public boolean isLegalExpertConfigKey(String key) {
    if (!expertConfigAllowPats.isEmpty()) {
      for (Pattern pat : expertConfigAllowPats) {
	if (RegexpUtil.getMatcher().contains(key, pat)) {
	  return true;
	}
      }
    }
    if (expertConfigDenyPats.isEmpty()) {
      // If no deny pats, return true iff there are also no allow pats
      return expertConfigAllowPats == null;
    } else {
      for (Pattern pat : expertConfigDenyPats) {
	if (RegexpUtil.getMatcher().contains(key, pat)) {
	  return false;
	}
      }
    }
    // Didn't match either, and there are deny pats.
    return true;
  }

  /** Array of local cache config file names.  Do not use this directly,
   * call {@link #getLocalFileDescrs()} or {@link
   * #getLocalFileDescrMap()}. */
  LocalFileDescr cacheConfigFiles[] = {
    new LocalFileDescr(CONFIG_FILE_UI_IP_ACCESS),
    new LocalFileDescr(CONFIG_FILE_PROXY_IP_ACCESS),
    new LocalFileDescr(CONFIG_FILE_PLUGIN_CONFIG),
    new LocalFileDescr(CONFIG_FILE_ICP_SERVER), // obsolescent
    new LocalFileDescr(CONFIG_FILE_AUDIT_PROXY),	// obsolescent
    // must follow obsolescent icp server and audit proxy files
    new LocalFileDescr(CONFIG_FILE_CONTENT_SERVERS),
    new LocalFileDescr(CONFIG_FILE_ACCESS_GROUPS), // not yet in use
    new LocalFileDescr(CONFIG_FILE_CRAWL_PROXY),
    new LocalFileDescr(CONFIG_FILE_EXPERT)
    .setKeyPredicate(expertConfigKeyPredicate)
    .setIncludePredicate(expertConfigIncludePredicate),
  };

  private static final Logger log = Logger.getLogger();

  /** A constant empty Configuration object */
  public static final Configuration EMPTY_CONFIGURATION = newConfiguration();
  static {
    EMPTY_CONFIGURATION.seal();
  }

  protected LockssApp theApp = null;
  protected boolean isInited = false;
  protected boolean isStarted = false;

  private List configChangedCallbacks = new ArrayList();

  private LinkedHashMap<String,LocalFileDescr> cacheConfigFileMap = null;

  private List configUrlList;		// list of config file urls
  private List<String> clusterUrls;	// list of config urls that should
					// be included in cluster.xml
  // XXX needs synchronization
  private List pluginTitledbUrlList;	// list of titledb urls (usually
					// jar:) specified by plugins

  private List<String> loadedUrls = Collections.EMPTY_LIST;
  private List<String> specUrls = Collections.EMPTY_LIST;


  private String groupNames;		// daemon group names
  private String recentLoadError;

  // Platform config
  private static Configuration platformConfig =
    ConfigManager.EMPTY_CONFIGURATION;
  // Config of keystore used for loading configs.
  private Configuration platKeystoreConfig;

  // Current configuration instance.
  // Start with an empty one to avoid errors in the static accessors.
  private volatile Configuration currentConfig = EMPTY_CONFIGURATION;

  private OneShotSemaphore haveConfig = new OneShotSemaphore();

  private HandlerThread handlerThread; // reload handler thread

  private File daemonTmpDir;

  private ConfigCache configCache;
  private LockssUrlConnectionPool connPool = new LockssUrlConnectionPool();
  private LockssSecureSocketFactory secureSockFact;

  long reloadInterval = 10 * Constants.MINUTE;
  private long sendVersionEvery = DEFAULT_SEND_VERSION_EVERY;
  private int maxDeferredAuBatchSize = DEFAULT_MAX_DEFERRED_AU_BATCH_SIZE;

  private List<Pattern> expertConfigAllowPats;
  private List<Pattern> expertConfigDenyPats;
  private boolean enableExpertConfig;

  private String bootstrapPropsUrl; // The daemon bootstrap properties URL.

  // The Configuration REST web service client.
  RestConfigClient restConfigClient = null;

  // The URL of the REST Configuration service.
  String restConfigServiceUrl = null;

  // The path to the directory containing any resource configuration files. 
  private static final String RESOURCE_CONFIG_DIR_PATH =
      "org/lockss/config/resourcefile";

  // A map of existing resource configuration files, indexed by file name.
  private Map<String, File> resourceConfigFiles = null;

  // The map of parent configuration files.
  Map<String, ConfigFile> parentConfigFile = new HashMap<String, ConfigFile>();

  HttpCacheManager hCacheMgr;

  // The counter of configuration reload requests. Accessed from separate
  // threads.
  private volatile int configReloadRequestCounter = 0;

  // The configuration manager SQL executor.
  private ConfigManagerSql configManagerSql = null;

  private boolean noNag = false;

  /** How often to commit when adding Archival Unit configurations to the
   * database.
   * @ParamRelevance Rare
   */
  public static final String PARAM_AU_INSERT_COMMIT_COUNT =
      MYPREFIX + "auInsertCommitCount";
  public static final int DEFAULT_AU_INSERT_COMMIT_COUNT = 50;

  private int auInsertCommitCount = DEFAULT_AU_INSERT_COMMIT_COUNT;

  /** This constructor is used only for tests */
  public ConfigManager() {
    this(null, System.getProperty(SYSPROP_REST_CONFIG_SERVICE_URL), null, null);

    URL_PARAMS.get(PARAM_AUX_PROP_URLS).put("predicate", trueKeyPredicate);
    URL_PARAMS.get(PARAM_USER_TITLE_DB_URLS).put("predicate", titleDbOnlyPred);
    URL_PARAMS.get(PARAM_TITLE_DB_URLS).put("predicate", titleDbOnlyPred);
  }

  public ConfigManager(List urls) {
    this(urls, null);
  }

  public ConfigManager(List urls, String groupNames) {
    this(null, urls, groupNames);
  }

  public ConfigManager(String bootstrapPropsUrl, List urls, String groupNames) {
    this(bootstrapPropsUrl, null, urls, groupNames);
  }

  public ConfigManager(String bootstrapPropsUrl, String restConfigServiceUrl,
      List urls, String groupNames) {
    this.bootstrapPropsUrl = bootstrapPropsUrl;
    this.restConfigServiceUrl = restConfigServiceUrl;
    this.restConfigClient = new RestConfigClient(restConfigServiceUrl);
    // Check whether this is not happening in a REST Configuration service
    // environment.
    if (restConfigClient.isActive()) {
      // Yes: Try to reload the configuration much more often.
      reloadInterval = 15 * Constants.SECOND;
    }
    if (urls != null) {
      configUrlList = new ArrayList(urls);
    }
    this.groupNames = groupNames;
    configCache = new ConfigCache(this);
    registerConfigurationCallback(MiscConfig.getConfigCallback());

    // Create the map of resource configuration files.
    resourceConfigFiles = populateResourceFileMap();
  }

  public void setClusterUrls(List<String> urls) {
    clusterUrls = urls;
  }

  public ConfigCache getConfigCache() {
    return configCache;
  }

  LockssUrlConnectionPool getConnectionPool() {
    return connPool;
  }

  public synchronized HttpCacheManager getHttpCacheManager() {
    if (hCacheMgr == null) {
      hCacheMgr = new HttpCacheManager(getTmpDir());
      // Set up http cache dir for HTTPConfigFile
      File cacheDir = ensureDir(getTmpDir(), "hcfcache");
      log.info("http cache dir: " + cacheDir);
      getHttpCacheManager().getCacheSpec(HTTP_CACHE_NAME).setCacheDir(cacheDir);
    }
    return hCacheMgr;
  }

  public void initService(LockssApp app) throws LockssAppException {
    isInited = true;
    theApp = app;
  }

  /** Called to start each service in turn, after all services have been
   * initialized.  Service should extend this to perform any startup
   * necessary. */
  public void startService() {
    isStarted = true;
    // Start the configuration handler that will periodically check the
    // configuration files.
    startHandler();
  }

  /** Reset to unconfigured state.  See LockssTestCase.tearDown(), where
   * this is called.)
   */
  public void stopService() {
    stopJms();
    stopHandler();
    currentConfig = newConfiguration();
    // this currently runs afoul of Logger, which registers itself once
    // only, on first use.
    configChangedCallbacks = new ArrayList();
    configUrlList = null;
    cacheConfigInited = false;
    cacheConfigDir = null;
    // Reset the config cache.
    configCache = null;
    haveConfig = new OneShotSemaphore();
  }

  public boolean isInited() {
    return isInited;
  }

  /**
   * Return true iff this manager's startService() has been called.
   * @return true if the manager is started
   */
  public boolean isStarted() {
    return isStarted;
  }

  public LockssApp getApp() {
    return theApp;
  }
  protected static ConfigManager theMgr;

  public static ConfigManager  makeConfigManager() {
    theMgr = new ConfigManager();
    return theMgr;
  }

  public static ConfigManager makeConfigManager(List urls) {
    theMgr = new ConfigManager(urls);
    return theMgr;
  }

  public static ConfigManager makeConfigManager(List urls, String groupNames) {
    theMgr = new ConfigManager(urls, groupNames);
    return theMgr;
  }

  public static ConfigManager makeConfigManager(String bootstrapPropsUrl,
      String restConfigServiceUrl, List urls, String groupNames) {
    theMgr = new ConfigManager(bootstrapPropsUrl, restConfigServiceUrl, urls,
	groupNames);
    return theMgr;
  }

  public static ConfigManager getConfigManager() {
    return theMgr;
  }

  /** Factory to create instance of appropriate class */
  public static Configuration newConfiguration() {
    return new ConfigurationPropTreeImpl();
  }

  Configuration initNewConfiguration() {
    Configuration newConfig = newConfiguration();

    // Add platform-like params before calling loadList() as they affect
    // conditional processing
    if (groupNames != null) {
      newConfig.put(PARAM_DAEMON_GROUPS, groupNames.toLowerCase());
    }
    return newConfig;
  }

  public ConfigManager setNoNag() {
    noNag = true;
    return this;
  }

  /** Return current configuration, or an empty configuration if there is
   * no current configuration. */
  public static Configuration getCurrentConfig() {
    if (theMgr == null || theMgr.currentConfig == null) {
      return EMPTY_CONFIGURATION;
    }
    return theMgr.currentConfig;
  }

  public void setCurrentConfig(Configuration newConfig) {
    if (newConfig == null) {
      log.warning("attempt to install null Configuration");
    }
    currentConfig = newConfig;
  }

  /** Create a sealed Configuration object from a Properties */
  public static Configuration fromProperties(Properties props) {
    Configuration config = fromPropertiesUnsealed(props);
    config.seal();
    return config;
  }

  /** Create an unsealed Configuration object from a Properties */
  public static Configuration fromPropertiesUnsealed(Properties props) {
    Configuration config = new ConfigurationPropTreeImpl();
    for (Iterator iter = props.keySet().iterator(); iter.hasNext(); ) {
      String key = (String)iter.next();
      if (props.getProperty(key) == null) {
	log.error(key + " has no value");
	throw new RuntimeException("no value for " + key);
      }
      config.put(key, props.getProperty(key));
    }
    return config;
  }

  /**
   * Convenience methods for getting useful platform settings.
   */
  public static DaemonVersion getDaemonVersion() {
    DaemonVersion daemon = null;

    String ver = BuildInfo.getBuildProperty(BuildInfo.BUILD_RELEASENAME);
    // If BuildInfo doesn't give us a value, see if we already have it
    // in the props.  Useful for testing.
    if (ver == null) {
      ver = getCurrentConfig().get(PARAM_DAEMON_VERSION);
    }
    return ver == null ? null : new DaemonVersion(ver);
  }

  public static Configuration getPlatformConfig() {
    Configuration res = getCurrentConfig();
    if (res.isEmpty()) {
      res = platformConfig;
    }
    return res;
  }

  public static void setPlatformConfig(Configuration config) {
    if (platformConfig.isEmpty()) {
      platformConfig = config;
    } else {
      throw
	new IllegalStateException("Can't override existing  platform config");
    }
  }

  private static PlatformVersion platVer = null;

  public static PlatformVersion getPlatformVersion() {
    if (platVer == null) {
      String ver = getPlatformConfig().get(PARAM_PLATFORM_VERSION);
      if (ver != null) {
	try {
	  platVer = new PlatformVersion(ver);
	} catch (RuntimeException e) {
	  log.warning("Illegal platform version: " + ver, e);
	}
      }
    }
    return platVer;
  }

  public static String getPlatformGroups() {
    return getPlatformConfig().get(PARAM_DAEMON_GROUPS, DEFAULT_DAEMON_GROUP);
  }

  public static List getPlatformGroupList() {
    return getPlatformConfig().getList(PARAM_DAEMON_GROUPS,
				       DEFAULT_DAEMON_GROUP_LIST);
  }

  public static String getPlatformHostname() {
    return getPlatformConfig().get(PARAM_PLATFORM_FQDN);
  }

  public static String getPlatformProject() {
    return getPlatformConfig().get(PARAM_PLATFORM_PROJECT,
				   DEFAULT_PLATFORM_PROJECT);
  }

  /** Wait until the system is configured.  (<i>Ie</i>, until the first
   * time a configuration has been loaded.)
   * @param timer limits the time to wait.  If null, returns immediately.
   * @return true if configured, false if timer expired.
   */
  public boolean waitConfig(Deadline timer) {
    while (!haveConfig.isFull() && !timer.expired()) {
      try {
	haveConfig.waitFull(timer);
      } catch (InterruptedException e) {
	// no action - check timer
      }
    }
    return haveConfig.isFull();
  }

  /** Return true if the first config load has completed. */
  public boolean haveConfig() {
    return haveConfig.isFull();
  }

  /** Wait until the system is configured.  (<i>Ie</i>, until the first
   * time a configuration has been loaded.) */
  public boolean waitConfig() {
    return waitConfig(Deadline.MAX);
  }

  /** Run a config changed callback.  Used only in config-reload context,
   * throws AbortConfigLoadException if interrupted */
  void runCallback(Configuration.Callback cb,
		   Configuration newConfig,
		   Configuration oldConfig,
		   Configuration.Differences diffs) {
    if (Thread.currentThread().isInterrupted()) {
      throw new AbortConfigLoadException("Interrupted");
    }
    try {
      cb.configurationChanged(newConfig, oldConfig, diffs);
    } catch (Exception e) {
      log.error("callback threw", e);
    }
  }

  /** Run all the config changed callbacks.  Used only in config-reload
   * context, throws AbortConfigLoadException if interrupted */
  void runCallbacks(Configuration newConfig,
		    Configuration oldConfig,
		    Configuration.Differences diffs) {
    // run our own "callback"
    configurationChanged(newConfig, oldConfig, diffs);
    // It's tempting to do
    //     if (needImmediateReload) return;
    // here, as there's no point in running the callbacks yet if we're
    // going to do another config load immediately.  But that optimization
    // requires calculating diffs that encompass both loads.

    runCallbacks(new java.util.function.Consumer<Configuration.Callback>() {
	public void accept(Configuration.Callback cb) {
	  runCallback(cb, newConfig, oldConfig, diffs);
	}});
  }

  /** Invoke a method on all the callbacks.
   * @param cbInvoker a Consumer that calls the desired
   * Configuration.Callback method */
  private void runCallbacks(java.util.function.Consumer cbInvoker) {
    // copy the list of callbacks as it could change during the loop.
    List cblist = new ArrayList(configChangedCallbacks);
    for (Iterator iter = cblist.iterator(); iter.hasNext();) {
      try {
	Configuration.Callback cb = (Configuration.Callback)iter.next();
	cbInvoker.accept(cb);
      } catch (RuntimeException e) {
	throw e;
      }
    }
  }

  public Configuration readConfig(List urlList) throws IOException {
    return readConfig(urlList, null);
  }

  /**
   * Return a new <code>Configuration</code> instance loaded from the
   * url list
   */
  public Configuration readConfig(List urlList, String groupNames)
      throws IOException {
    if (urlList == null) {
      return null;
    }

    Configuration newConfig = initNewConfiguration();
    loadList(newConfig, getConfigGenerations(urlList, true, true, "props"));
    return newConfig;
  }

  String getLoadErrorMessage(ConfigFile cf) {
    if (cf != null) {
      StringBuffer sb = new StringBuffer();
      sb.append("Error loading: ");
      sb.append(cf.getFileUrl());
      sb.append("<br>");
      sb.append(HtmlUtil.htmlEncode(cf.getLoadErrorMessage()));
      sb.append("<br>Last attempt: ");
      sb.append(new Date(cf.getLastAttemptTime()));
      return sb.toString();
    } else {
      return "Error loading unknown file: shouldn't happen";
    }
  }

  private Map generationMap = new HashMap();

  int getGeneration(String url) {
    Integer gen = (Integer)generationMap.get(url);
    if (gen == null) return -1;
    return gen.intValue();
  }

  void setGeneration(String url, int gen) {
    generationMap.put(url, new Integer(gen));
  }

  /**
   * @return a List of the urls from which the config is loaded.
   */
  public List getConfigUrlList() {
    return configUrlList;
  }

  /**
   * @return the List of config urls, including auxilliary files (e.g.,
   * specified by {@value PARAM_TITLE_DB_URLS}).
   */
  public List getSpecUrlList() {
    return specUrls;
  }

  /**
   * @return the List of urls from which the config was actually loaded.
   * This differs from {@link #getSpecUrlList()} in that it reflects any
   * failover to local copies.
   */
  public List getLoadedUrlList() {
    return loadedUrls;
  }

  ConfigFile.Generation getConfigGeneration(String url, boolean required,
					    boolean reload, String msg)
      throws IOException {
    return getConfigGeneration(url, required, reload, msg, null);
  }

  ConfigFile.Generation getConfigGeneration(String url, boolean required,
					    boolean reload, String msg,
					    KeyPredicate keyPred)
      throws IOException {
    log.debug2("Loading " + msg + " from: " + url);
    return getConfigGeneration(configCache.find(url),
			       required, reload, msg, keyPred);
  }

  ConfigFile.Generation getConfigGeneration(ConfigFile cf, boolean required,
					    boolean reload, String msg)
      throws IOException {
    return getConfigGeneration(cf, required, reload, msg, null);
  }

  ConfigFile.Generation getConfigGeneration(ConfigFile cf, boolean required,
					    boolean reload, String msg,
					    KeyPredicate keyPred)
      throws IOException {
    final String DEBUG_HEADER =
	"getConfigGeneration(cf, required, reload, msg, keyPred): ";
    if (log.isDebug2()) {
      log.debug2(DEBUG_HEADER + "cf = " + cf);
      log.debug2(DEBUG_HEADER + "required = " + required);
      log.debug2(DEBUG_HEADER + "reload = " + reload);
      log.debug2(DEBUG_HEADER + "msg = " + msg);
      log.debug2(DEBUG_HEADER + "keyPred = " + keyPred);
    }

    try {
      cf.setConnectionPool(connPool);
      if (sendVersionInfo != null && "props".equals(msg)) {
	cf.setProperty(Constants.X_LOCKSS_INFO, sendVersionInfo);
      } else {
	cf.setProperty(Constants.X_LOCKSS_INFO, null);
      }
      if (reload) {
	cf.setNeedsReload();
      }
      if (keyPred != null) {
	cf.setKeyPredicate(keyPred);
      }
      ConfigFile.Generation gen = cf.getGeneration();
      if (log.isDebug2()) log.debug2(DEBUG_HEADER + "gen = " + gen);
      return gen;
    } catch (IOException e) {
      String url = cf.getFileUrl();
      if (e instanceof FileNotFoundException &&
	  StringUtil.endsWithIgnoreCase(url, ".opt")) {
	log.debug2("Not loading props from nonexistent optional file: " + url);
	return null;
      } else if (required) {
	// This load failed.  Fail the whole thing.
	log.warning("Couldn't load props from " + url, e);
	recentLoadError = getLoadErrorMessage(cf);
	throw e;
      } else {
	if (e instanceof FileNotFoundException) {
	  log.debug3("Non-required file not found " + url);
	} else {
	  log.debug3("Unexpected error loading non-required file " + url, e);
	}
	return null;
      }
    }
  }

  public Configuration loadConfigFromFile(String url)
      throws IOException {
    final String DEBUG_HEADER = "loadConfigFromFile(): ";
    if (log.isDebug2()) log.debug2(DEBUG_HEADER + "url = " + url);
    ConfigFile cf = new FileConfigFile(url, this);
    ConfigFile.Generation gen = cf.getGeneration();
    return gen.getConfig();
  }

  boolean isChanged(ConfigFile.Generation gen) {
    boolean val = (gen.getGeneration() != getGeneration(gen.getUrl()));
    return (gen.getGeneration() != getGeneration(gen.getUrl()));
  }

  boolean isChanged(Collection<ConfigFile.Generation> gens) {
    for (Iterator<ConfigFile.Generation> iter = gens.iterator();
	iter.hasNext();) {
      ConfigFile.Generation gen = iter.next();
      if (gen != null && isChanged(gen)) {
	return true;
      }
    }
    return false;
  }

  List<ConfigFile.Generation> getConfigGenerations(Collection urls,
      boolean required, boolean reload, String msg) throws IOException {
    final String DEBUG_HEADER =
	"getConfigGenerations(urls, required, reload, msg): ";
    if (log.isDebug2()) {
      log.debug2(DEBUG_HEADER + StringUtil.loggableCollection(urls, "urls"));
      log.debug2(DEBUG_HEADER + "required = " + required);
      log.debug2(DEBUG_HEADER + "reload = " + reload);
      log.debug2(DEBUG_HEADER + "msg = " + msg);
    }
    return getConfigGenerations(urls, required, reload, msg,
				trueKeyPredicate);
  }

  List<ConfigFile.Generation> getConfigGenerations(Collection urls,
      boolean required, boolean reload, String msg, KeyPredicate keyPred)
      throws IOException {
    final String DEBUG_HEADER =
	"getConfigGenerations(urls, required, reload, msg, keyPred): ";
    if (log.isDebug2()) {
      log.debug2(DEBUG_HEADER + StringUtil.loggableCollection(urls, "urls"));
      log.debug2(DEBUG_HEADER + "required = " + required);
      log.debug2(DEBUG_HEADER + "reload = " + reload);
      log.debug2(DEBUG_HEADER + "msg = " + msg);
      log.debug2(DEBUG_HEADER + "keyPred = " + keyPred);
    }

    if (urls == null) return Collections.EMPTY_LIST;
    List<ConfigFile.Generation> res =
	new ArrayList<ConfigFile.Generation>(urls.size());
    for (Object o : urls) {
      if (Thread.currentThread().isInterrupted()) {
	throw new AbortConfigLoadException("Interrupted");
      }
      ConfigFile.Generation gen;
      if (o instanceof ConfigFile) {
	if (log.isDebug3()) log.debug3(DEBUG_HEADER + "Is ConfigFile.");
	gen = getConfigGeneration((ConfigFile)o, required, reload, msg,
				  keyPred);
      } else if (o instanceof LocalFileDescr) {
	if (log.isDebug3()) log.debug3(DEBUG_HEADER + "Is LocalFileDescr.");
	LocalFileDescr lfd = (LocalFileDescr)o;
	String filename = lfd.getFile().toString();
	Predicate includePred = lfd.getIncludePredicate();
	if (includePred != null && !includePred.evaluate(filename)) {
	  continue;
	}
	KeyPredicate pred = keyPred;
	if (lfd.getKeyPredicate() != null) {
	  pred = lfd.getKeyPredicate();
	}
	gen = getConfigGeneration(filename, required, reload, msg, pred);
      } else {
	if (log.isDebug3())
	  log.debug3(DEBUG_HEADER + "Neither ConfigFile nor LocalFileDescr.");
	String url = o.toString();
	gen = getConfigGeneration(url, required, reload, msg, keyPred);
      }
      if (log.isDebug3()) log.debug3(DEBUG_HEADER + "gen = " + gen);
      if (gen != null) {
	addGenerationToListIfNotInIt(gen, res);
	if (log.isDebug3()) log.debug3(DEBUG_HEADER
	    + StringUtil.loggableCollection(res, "res"));
	addReferencedUrls(gen, required, reload, msg, keyPred, res);
	if (log.isDebug3()) log.debug3(DEBUG_HEADER
	    + StringUtil.loggableCollection(res, "res"));
      }
    }
    if (log.isDebug2())
      log.debug2(DEBUG_HEADER + StringUtil.loggableCollection(res, "res"));
    return res;
  }

  /**
   * Adds a generation to a list only if it's not in the list yet.
   * 
   * @param gen
   *          A ConfigFile.Generation with the generation to be added.
   * @param genList
   *          A List<ConfigFile.Generation> with the list to which to add the
   *          passed generation.
   */
  void addGenerationToListIfNotInIt(ConfigFile.Generation gen,
      List<ConfigFile.Generation> genList) {
    final String DEBUG_HEADER = "addGenerationToListIfNotInIt(): ";
    // The URL of the generation to  be added.
    String url = gen.getUrl();

    // Loop through all the generations already in the list.
    for (ConfigFile.Generation existingGen : genList) {
      // Check whether it is the same generation as the one to be added.
      if (url.equals(existingGen.getUrl())) {
	// Yes: Do not add it.
	log.info(DEBUG_HEADER + "Not adding to the list generation = " + gen
	    + " because is a duplicate of existing generation = "
	    + existingGen);
	return;
      }
    }

    // Add the generation to the list because it's not there already.
    genList.add(gen);
  }

  /**
   * Adds to a target list any generation from a source list that it's not in
   * the target list yet.
   *
   * @param sourceGenList
   *          A List<ConfigFile.Generation> with the source list of generations.
   * @param targetGenList
   *          A List<ConfigFile.Generation> with the target list of generations.
   */
  void addGenerationsToListIfNotInIt(
      List<ConfigFile.Generation> sourceGenList,
      List<ConfigFile.Generation> targetGenList) {
    // Loop through all the generations in the source list.
    for (ConfigFile.Generation genToAdd : sourceGenList) {
      // Add it to the target list if not there already.
      addGenerationToListIfNotInIt(genToAdd, targetGenList);
    }
  }

  /**
   * Adds to a list of generations those other generations referenced by a
   * source generation.
   * 
   * @param gen
   *          A ConfigFile.Generation with the generation that may have
   *          references to other generations.
   * @param required
   *          A boolean with an indication of whether the generation is
   *          required.
   * @param reload
   *          A boolean with an indication of whether a reload is necessary.
   * @param msg
   *          A String with a message.
   * @param keyPred
   *          A KeyPredicate with the predicate.
   * @param targetList
   *          A List<ConfigFile.Generation> where to add the referenced
   *          generations.
   * @throws IOException
   *           if there are problems.
   */
  void addReferencedUrls(ConfigFile.Generation gen, boolean required,
      boolean reload, String msg, KeyPredicate keyPred,
      List<ConfigFile.Generation> targetList) throws IOException {
    final String DEBUG_HEADER = "addReferencedUrls(): ";
    if (log.isDebug2()) {
      log.debug2(DEBUG_HEADER + "gen = " + gen);
      log.debug2(DEBUG_HEADER + "required = " + required);
      log.debug2(DEBUG_HEADER + "reload = " + reload);
      log.debug2(DEBUG_HEADER + "msg = " + msg);
      log.debug2(DEBUG_HEADER + "keyPred = " + keyPred);
      log.debug2(DEBUG_HEADER
	  + StringUtil.loggableCollection(targetList, "targetList"));
    }

    // URL base for relative URLs.
    String base = gen.getUrl();
    ConfigFile cf = gen.getConfigFile();

    if (log.isDebug3()) log.debug3(DEBUG_HEADER + "base = " + base);

    // The configuration with potential references.
    Configuration config = gen.getConfig();
    if (log.isDebug3()) log.debug3(DEBUG_HEADER
	+ Configuration.loggableConfiguration(config, "config"));

    // Loop through all the referencing option keys. 
    for (String includingKey : URL_PARAMS.keySet()) {
      if (log.isDebug3())
	log.debug3(DEBUG_HEADER + "includingKey = " + includingKey);

      // Check whether the configuration with potential references contains this
      // option.
      if (config.containsKey(includingKey)) {
	if (log.isDebug3()) log.debug3(DEBUG_HEADER + "Found references.");

	// Get the configuration values under this key. 
	List<String> urls = config.getList(includingKey);
	if (log.isDebug3()) log.debug3(DEBUG_HEADER + "urls = " + urls);

	// Ignore an empty value.
	if (urls.size() == 0) {
	  log.warning(includingKey + " has empty value");
	  continue;
	}

	// Resolve the URLs obtained, if necessary.
	Collection<String> resolvedUrls = new ArrayList<String>(urls.size());
	for (String url : urls) {
	  if (log.isDebug3()) log.debug3(DEBUG_HEADER + "url = " + url);
	  String resolvedUrl = cf.resolveConfigUrl(url);
	  if (log.isDebug3())
	    log.debug3(DEBUG_HEADER + "resolvedUrl = " + resolvedUrl);
	  resolvedUrls.add(resolvedUrl);

	  // Remember the parent configuration file of this resolved URL. 
	  parentConfigFile.put(resolvedUrl, configCache.find(base));
	}

	// Add the generations of the resolved URLs to the list, if not there
	// already.
	String message = (String)(URL_PARAMS.get(includingKey).get("message"));
	if (log.isDebug3()) log.debug3(DEBUG_HEADER + "message = " + message);
	ConfigManager.KeyPredicate keyPredicate = (ConfigManager.KeyPredicate)
	    (URL_PARAMS.get(includingKey).get("predicate"));
	if (log.isDebug3())
	  log.debug3(DEBUG_HEADER + "keyPredicate = " + keyPredicate);

	addGenerationsToListIfNotInIt(getConfigGenerations(resolvedUrls,
	    false, reload, message, keyPredicate), targetList);

	if (log.isDebug3()) log.debug3(DEBUG_HEADER
	    + StringUtil.loggableCollection(targetList, "targetList"));
      } else {
	if (log.isDebug3()) log.debug3(DEBUG_HEADER + "No references found.");
      }
    }
  }

  List<ConfigFile.Generation> getStandardConfigGenerations(List urls,
      boolean reload) throws IOException {
    final String DEBUG_HEADER = "getStandardConfigGenerations(): ";
    if (log.isDebug2()) {
      log.debug2(DEBUG_HEADER + StringUtil.loggableCollection(urls, "urls"));
      log.debug2(DEBUG_HEADER + "reload = " + reload);
    }

    List<ConfigFile.Generation> res = new ArrayList<ConfigFile.Generation>(20);

    List<ConfigFile.Generation> configGens =
	getConfigGenerations(urls, true, reload, "props");
    if (log.isDebug3()) log.debug3(DEBUG_HEADER
	+ StringUtil.loggableCollection(configGens, "configGens"));

    addGenerationsToListIfNotInIt(configGens, res);

    addGenerationsToListIfNotInIt(getConfigGenerations(pluginTitledbUrlList,
	false, reload, "plugin-bundled titledb", titleDbOnlyPred), res);
    initCacheConfig(configGens);
    addGenerationsToListIfNotInIt(getCacheConfigGenerations(reload), res);
    if (log.isDebug2())
      log.debug2(DEBUG_HEADER + StringUtil.loggableCollection(res, "res"));
    return res;
  }

  List<ConfigFile.Generation> getCacheConfigGenerations(boolean reload)
      throws IOException {
    List<ConfigFile.Generation> localGens = getConfigGenerations(
	getLocalFileDescrs(), false, reload, "cache config");
    if (!localGens.isEmpty()) {
      hasLocalCacheConfig = true;
    }
    return localGens;
  }

  boolean updateConfig() {
    final String DEBUG_HEADER = "updateConfig(): ";
    boolean result = updateConfig(configUrlList);
    if (log.isDebug2()) log.debug2(DEBUG_HEADER + "result = " + result);
    return result;
  }

  public boolean updateConfig(List urls) {
    final String DEBUG_HEADER = "updateConfig(List): ";
    if (log.isDebug2())
      log.debug2(DEBUG_HEADER + StringUtil.loggableCollection(urls, "urls"));
    boolean res = updateConfigOnce(urls, true);
    if (log.isDebug3()) log.debug3(DEBUG_HEADER + "res = " + res);
    if (res) {
      if (!haveConfig.isFull()) {
	schedSetUpJmsNotifications();
      }
      haveConfig.fill();
    }
    connPool.closeIdleConnections(0);
    updateRemoteConfigFailover();

    if (log.isDebug2()) log.debug2(DEBUG_HEADER + "res = " + res);
    return res;
  }

  private String sendVersionInfo;
  private long lastSendVersion;
  private long startUpdateTime;
  private volatile long lastUpdateTime;
  private long startCallbacksTime;

  public long getLastUpdateTime() {
    return lastUpdateTime;
  }

  public boolean updateConfigOnce(List urls, boolean reload) {
    final String DEBUG_HEADER = "updateConfigOnce(): ";
    if (log.isDebug2()) {
      log.debug2(DEBUG_HEADER + StringUtil.loggableCollection(urls, "urls"));
      log.debug2(DEBUG_HEADER + "reload = " + reload);
    }
    startUpdateTime = TimeBase.nowMs();
    if (log.isDebug3()) log.debug3(DEBUG_HEADER + 
	Configuration.loggableConfiguration(currentConfig, "currentConfig"));
    if (currentConfig.isEmpty()) {
      // first load preceded by platform config setup
      setupPlatformConfig(urls);
    }
    if (currentConfig.isEmpty() ||
	TimeBase.msSince(lastSendVersion) >= sendVersionEvery) {
      sendVersionInfo = getVersionString();
      lastSendVersion = TimeBase.nowMs();
    } else {
      sendVersionInfo = null;
    }
    List gens;
    try {
      gens = getStandardConfigGenerations(urls, reload);
    } catch (SocketException | UnknownHostException | FileNotFoundException e) {
      log.error("Error loading config: " + e.toString());
//       recentLoadError = e.toString();
      return false;
    } catch (IOException e) {
      log.error("Error loading config", e);
//       recentLoadError = e.toString();
      return false;
    }

    if (log.isDebug3())
      log.debug3(DEBUG_HEADER + "!isChanged(gens) = " + !isChanged(gens));
    if (!isChanged(gens)) {
      if (reloadInterval >= 10 * Constants.MINUTE) {
	log.info("Config up to date, not updated");
      }
      return false;
    }
    Configuration newConfig = initNewConfiguration();
    loadList(newConfig, gens);
    if (getApp() != null) {
      Configuration appConfig = getApp().getAppConfig();
      if (appConfig != null && !appConfig.isEmpty()) {
	log.debug("Adding app config: " + appConfig);
	newConfig.copyFrom(appConfig);
      }
    }
    if (log.isDebug3()) log.debug3(DEBUG_HEADER + "newConfig = " + newConfig);

    boolean did = installConfig(newConfig, gens);
    long tottime = TimeBase.msSince(startUpdateTime);
    long cbtime = TimeBase.msSince(startCallbacksTime);
    if (did) {
      lastUpdateTime = startUpdateTime;
    }
    if (log.isDebug2() || tottime > Constants.SECOND) {
      if (did) {
	log.debug("Reload time: "
		  + TimeUtil.timeIntervalToString(tottime - cbtime)
		  + ", cb time: " + TimeUtil.timeIntervalToString(cbtime));
      } else {
	log.debug("Reload time: " + TimeUtil.timeIntervalToString(tottime));
      }
    }
    if (log.isDebug2()) log.debug2(DEBUG_HEADER + "did = " + did);
    return did;
  }

  Properties getVersionProps() {
    Properties p = new Properties();
    PlatformVersion pver = getPlatformVersion();
    if (pver != null) {
      putIf(p, "platform", pver.displayString());
    }
    DaemonVersion dver = getDaemonVersion();
    if (dver != null) {
      putIf(p, "daemon", dver.displayString());
    } else {
      putIf(p, "built",
	    BuildInfo.getBuildProperty(BuildInfo.BUILD_TIMESTAMP));
      putIf(p, "built_on", BuildInfo.getBuildProperty(BuildInfo.BUILD_HOST));
    }
    putIf(p, "groups",
	  StringUtil.separatedString(getPlatformGroupList(), ";"));
    putIf(p, "host", getPlatformHostname());
    putIf(p, "peerid",
	  currentConfig.get(IdentityManager.PARAM_LOCAL_V3_IDENTITY));
    return p;
  }

  void putIf(Properties p, String key, String val) {
    if (val != null) {
      p.put(key, val);
    }
  }

  String getVersionString() {
    StringBuilder sb = new StringBuilder();
    for (Iterator iter = getVersionProps().entrySet().iterator();
	 iter.hasNext(); ) {
      Map.Entry ent = (Map.Entry)iter.next();
      sb.append(ent.getKey());
      sb.append("=");
      sb.append(StringUtil.ckvEscape((String)ent.getValue()));
      if (iter.hasNext()) {
	sb.append(",");
      }
    }
    return sb.toString();
  }

  void loadList(Configuration intoConfig,
		Collection<ConfigFile.Generation> gens) {
    final String DEBUG_HEADER = "loadList(): ";
    if (log.isDebug3()) {
      log.debug3(DEBUG_HEADER
	  + "intoConfig.keySet().size() = " + intoConfig.keySet().size());
      log.debug3(DEBUG_HEADER + "gens.size() = " + gens.size());
    }
    for (ConfigFile.Generation gen : gens) {
      if (gen != null) {
	if (log.isDebug3()) log.debug3(DEBUG_HEADER
	    + "gen.getConfig().keySet().size() = "
	    + gen.getConfig().keySet().size());
	intoConfig.copyFrom(gen.getConfig(), null);
	if (log.isDebug3())
	  log.debug3(DEBUG_HEADER
	      + "intoConfig.keySet().size() = " + intoConfig.keySet().size());
      }
    }
    if (log.isDebug2()) log.debug2(DEBUG_HEADER + "Done.");
  }

  void setupPlatformConfig(List urls) {
    final String DEBUG_HEADER = "setupPlatformConfig(): ";
    if (log.isDebug2()) log.debug2(DEBUG_HEADER + "urls = " + urls);
    Configuration platConfig = initNewConfiguration();
    for (Iterator iter = urls.iterator(); iter.hasNext();) {
      Object o = iter.next();
      ConfigFile cf;
      if (o instanceof ConfigFile) {
	cf = (ConfigFile)o;
      } else {
	cf = configCache.find(o.toString());
      }
      if (log.isDebug3()) log.debug3(DEBUG_HEADER + "cf = " + cf);
      if (cf.isPlatformFile()) {
	try {
	  if (log.isDebug3()) {
	    log.debug3("Loading platform file: " + cf);
	  }
	  cf.setNeedsReload();
	  platConfig.load(cf);
	  if (log.isDebug3())
	    log.debug3(DEBUG_HEADER + "platConfig = " + platConfig);
	} catch (IOException e) {
	  log.warning("Couldn't preload platform file " + cf.getFileUrl(), e);
	}
      }
    }
    // init props keystore before sealing, as it may add to the config
    initSocketFactory(platConfig);

    // do this even if no local.txt, to ensure platform-like params (e.g.,
    // group) in initial config get into platformConfig even during testing.
    platConfig.seal();
    platformConfig = platConfig;
    setUpTmp(platConfig);
    initCacheConfig(platConfig);
    setUpRemoteConfigFailover();
    if (log.isDebug2()) log.debug2(DEBUG_HEADER + "Done.");
  }

  // If a keystore was specified for 
  void initSocketFactory(Configuration platconf) {
    String serverAuthKeystore =
      platconf.getNonEmpty(PARAM_SERVER_AUTH_KEYSTORE_NAME);
    if (serverAuthKeystore != null) {
      platKeystoreConfig = newConfiguration();
      String resource = builtinServerAuthKeystores.get(serverAuthKeystore);
      if (resource != null) {
	// Set up keystore params to point to internal keystore resource.
	String pref = keystorePref(serverAuthKeystore);
	platKeystoreConfig.put(pref + LockssKeyStoreManager.KEYSTORE_PARAM_NAME,
			       serverAuthKeystore);
	platKeystoreConfig.put(pref + LockssKeyStoreManager.KEYSTORE_PARAM_RESOURCE,
			       resource);
      } else {
	// if props keystore name isn't builtin, it's a filename.  Set up
	// keystore params to point to it.
	String ksname = "propserver";
	String pref = keystorePref(ksname);
	platKeystoreConfig.put(pref + LockssKeyStoreManager.KEYSTORE_PARAM_NAME,
			       ksname);
	platKeystoreConfig.put(pref + LockssKeyStoreManager.KEYSTORE_PARAM_FILE,
			       serverAuthKeystore);
	serverAuthKeystore = ksname;
      }
      platconf.copyFrom(platKeystoreConfig);
    }
    String clientAuthKeystore =
      platconf.getNonEmpty(PARAM_CLIENT_AUTH_KEYSTORE_NAME);
    if (serverAuthKeystore != null || clientAuthKeystore != null) {
      log.debug("initSocketFactory: " + serverAuthKeystore +
		", " + clientAuthKeystore);
      secureSockFact = new LockssSecureSocketFactory(serverAuthKeystore,
						     clientAuthKeystore);
    }
  }

  LockssSecureSocketFactory getSecureSocketFactory() {
    return secureSockFact;
  }

  String keystorePref(String name) {
    return LockssKeyStoreManager.PARAM_KEYSTORE
      + "." + StringUtil.sanitizeToIdentifier(name.toLowerCase()) + ".";
  }

  /**
   * Installs the passed configuration as the current one. Used by testing
   * utilities and by REST web services that get their configuration from a
   * separate Configuration REST web service instead of relying on local files.
   * 
   * @param newConfig
   *          A Configuration with the configuration to be installed.
   * @return <code>TRUE</code> if the passed configuration is installed,
   *         <code>FALSE</code> otherwise.
   */
  boolean installConfig(Configuration newConfig) {
    return installConfig(newConfig, Collections.EMPTY_LIST);
  }

  boolean installConfig(Configuration newConfig, List gens) {
    final String DEBUG_HEADER = "installConfig(): ";
    if (log.isDebug2()) {
      log.debug2(DEBUG_HEADER + "newConfig = " + newConfig);
      log.debug2(DEBUG_HEADER + "gens = " + gens);
    }
    if (newConfig == null) {
      if (log.isDebug2()) log.debug2(DEBUG_HEADER + "Returning false.");
      return false;
    }
    copyPlatformParams(newConfig);
    inferMiscParams(newConfig);
    setConfigMacros(newConfig);
    setCompatibilityParams(newConfig);
    newConfig.seal();
    Configuration oldConfig = currentConfig;
    if (!oldConfig.isEmpty() && newConfig.equals(oldConfig)) {
      if (reloadInterval >= 10 * Constants.MINUTE) {
	log.info("Config unchanged, not updated");
      }
      updateGenerations(gens);
      if (log.isDebug2()) log.debug2(DEBUG_HEADER + "Returning false.");
      return false;
    }

    Configuration.Differences diffs = newConfig.differences(oldConfig);
    // XXX for test utils.  ick
    initCacheConfig(newConfig);
    setCurrentConfig(newConfig);
    copyToSysProps(newConfig);
    updateGenerations(gens);
    boolean didLogConfig =
      recordConfigLoaded(newConfig, oldConfig, diffs, gens);
    startCallbacksTime = TimeBase.nowMs();
    runCallbacks(newConfig, oldConfig, diffs);
    // notify other cluster members that the config changed
    // TK should this precede runCallbacks()?
    if (!didLogConfig) {
      logConfig(newConfig, oldConfig, diffs);
    }
    notifyConfigChanged();
    if (log.isDebug2()) log.debug2(DEBUG_HEADER + "Returning true.");
    return true;
  }

  void updateGenerations(List gens) {
    for (Iterator iter = gens.iterator(); iter.hasNext(); ) {
      ConfigFile.Generation gen = (ConfigFile.Generation)iter.next();
      setGeneration(gen.getUrl(), gen.getGeneration());
    }
  }


  public void configurationChanged(Configuration config,
				   Configuration oldConfig,
				   Configuration.Differences changedKeys) {
    final String DEBUG_HEADER = "configurationChanged(): ";
    if (log.isDebug2()) {
      log.debug2(DEBUG_HEADER + "config = " + config);
      log.debug2(DEBUG_HEADER + "oldConfig = " + oldConfig);
      log.debug2(DEBUG_HEADER + "changedKeys = " + changedKeys);
    }

    if (changedKeys.contains(MYPREFIX)) {
      reloadInterval = config.getTimeInterval(PARAM_RELOAD_INTERVAL,
					      DEFAULT_RELOAD_INTERVAL);
      sendVersionEvery = config.getTimeInterval(PARAM_SEND_VERSION_EVERY,
						DEFAULT_SEND_VERSION_EVERY);
      maxDeferredAuBatchSize =
	config.getInt(PARAM_MAX_DEFERRED_AU_BATCH_SIZE,
		      DEFAULT_MAX_DEFERRED_AU_BATCH_SIZE);
      notificationTopic = config.get(PARAM_JMS_NOTIFICATION_TOPIC,
				     DEFAULT_JMS_NOTIFICATION_TOPIC);
      enableJmsSend = config.getBoolean(PARAM_ENABLE_JMS_SEND,
					DEFAULT_ENABLE_JMS_SEND);
      enableJmsReceive = config.getBoolean(PARAM_ENABLE_JMS_RECEIVE,
					   DEFAULT_ENABLE_JMS_RECEIVE);
      clientId = config.get(PARAM_JMS_CLIENT_ID, DEFAULT_JMS_CLIENT_ID);
      auInsertCommitCount = config.getInt(PARAM_AU_INSERT_COMMIT_COUNT,
	  				  DEFAULT_AU_INSERT_COMMIT_COUNT);
    }

    if (changedKeys.contains(PARAM_PLATFORM_VERSION)) {
      platVer = null;
    }
  }

  private void buildLoadedFileLists(List<ConfigFile.Generation> gens) {
    final String DEBUG_HEADER = "buildLoadedFileLists(): ";
    if (log.isDebug2()) log.debug2(DEBUG_HEADER + "gens = " + gens);
    if (gens != null && !gens.isEmpty()) {
      List<String> specNames = new ArrayList<String>(gens.size());
      List<String> loadedNames = new ArrayList<String>(gens.size());
      for (ConfigFile.Generation gen : gens) {
	if (log.isDebug3()) log.debug3(DEBUG_HEADER + "gen = " + gen);
	if (gen != null) {
	  if (log.isDebug3()) log.debug3(DEBUG_HEADER
	      + "gen.getConfigFile().getLoadedUrl() = "
	      + gen.getConfigFile().getLoadedUrl());
	  loadedNames.add(gen.getConfigFile().getLoadedUrl());
	  if (log.isDebug3()) log.debug3(DEBUG_HEADER
	      + "gen.getConfigFile().getFileUrl() = "
	      + gen.getConfigFile().getFileUrl());
	  specNames.add(gen.getConfigFile().getFileUrl());
	}
      }
      loadedUrls = loadedNames;
      specUrls = specNames;
    } else {
      loadedUrls = Collections.EMPTY_LIST;
      specUrls = Collections.EMPTY_LIST;
    }
  }

  private boolean recordConfigLoaded(Configuration newConfig,
				     Configuration oldConfig,
				     Configuration.Differences diffs,
				     List gens) {
    buildLoadedFileLists(gens);
    return logConfigLoaded(newConfig, oldConfig, diffs, loadedUrls);
  }



  private boolean logConfigLoaded(Configuration newConfig,
				  Configuration oldConfig,
				  Configuration.Differences diffs,
				  List<String> names) {
    StringBuffer sb = new StringBuffer("Config updated, ");
    sb.append(newConfig.keySet().size());
    sb.append(" keys");
    if (!names.isEmpty()) {
      sb.append(" from ");
      sb.append(StringUtil.separatedString(names, ", "));
    }
    log.info(sb.toString());
    if (log.isDebug()) {
      logConfig(newConfig, oldConfig, diffs);
      return true;
    } else {
      log.info("New TdbAus: " + diffs.getTdbAuDifferenceCount());
      return false;
    }
  }

  private File ensureDir(File parent, String dirname) {
    File dir = new File(parent, dirname);
    if (FileUtil.ensureDirExists(dir)) {
	FileUtil.setOwnerRWX(dir);
	return dir;
    } else {
      log.warning("Couldn't create dir: " + dir);
      return null;
    }
  }

  private void setUpTmp(Configuration config) {
    // If we were given a temp dir, create a subdir and use that.  This
    // makes it possible to quickly "delete" on restart by renaming, and
    // avoids potentially huge "*" expansion in rundaemon that might't
    // exceed the maximum command length.

    String tmpdir = config.get(PARAM_TMPDIR);
    if (!StringUtil.isNullString(tmpdir)) {
      File javaTmpDir = ensureDir(new File(tmpdir), "dtmp");
      if (javaTmpDir != null) {
	System.setProperty("java.io.tmpdir", javaTmpDir.toString());
	daemonTmpDir = javaTmpDir;
      } else {
	daemonTmpDir = new File(System.getProperty("java.io.tmpdir"));
	log.warning("Using default tmpdir: " + daemonTmpDir);
      }
    }
  }

  File getTmpDir() {
    return daemonTmpDir != null
      ? daemonTmpDir : new File(System.getProperty("java.io.tmpdir"));
  }

  public static final String PARAM_HASH_SVC = LockssApp.MANAGER_PREFIX +
    LockssApp.managerKey(org.lockss.hasher.HashService.class);
  static final String DEFAULT_HASH_SVC = "org.lockss.hasher.HashSvcSchedImpl";

  private void inferMiscParams(Configuration config) {
    // hack to make hash use new scheduler without directly setting
    // org.lockss.manager.HashService, which would break old daemons.
    // don't set if already has a value
    if (config.get(PARAM_HASH_SVC) == null &&
	config.getBoolean(PARAM_NEW_SCHEDULER, DEFAULT_NEW_SCHEDULER)) {
      config.put(PARAM_HASH_SVC, DEFAULT_HASH_SVC);
    }

    setUpTmp(config);

    System.setProperty("jsse.enableSNIExtension",
		       Boolean.toString(config.getBoolean(PARAM_JSSE_ENABLESNIEXTENSION,
							  DEFAULT_JSSE_ENABLESNIEXTENSION)));

    String fromParam = LockssDaemon.PARAM_BIND_ADDRS;
    setIfNotSet(config, fromParam, AdminServletManager.PARAM_BIND_ADDRS);
    setIfNotSet(config, fromParam, ContentServletManager.PARAM_BIND_ADDRS);
    setIfNotSet(config, fromParam, ProxyManager.PARAM_BIND_ADDRS);
    setIfNotSet(config, fromParam, AuditProxyManager.PARAM_BIND_ADDRS);
//     setIfNotSet(config, fromParam, IcpManager.PARAM_ICP_BIND_ADDRS);

    org.lockss.poller.PollManager.processConfigMacros(config);
  }
  
  private void copyToSysProps(Configuration config) {
    // Copy unfiltered port lists for retrieval in PlatformUtil
    setSysProp(PlatformUtil.SYSPROP_UNFILTERED_TCP_PORTS,
               config.get(PARAM_UNFILTERED_TCP_PORTS));
    setSysProp(PlatformUtil.SYSPROP_UNFILTERED_UDP_PORTS,
               config.get(PARAM_UNFILTERED_UDP_PORTS, ""));
    
    // Copy hostname for retrieval in PlatformUtil
    setSysProp(PlatformUtil.SYSPROP_PLATFORM_HOSTNAME,
               config.get(PARAM_PLATFORM_FQDN));
  }

    
  /**
   * Sets the given system property only if the given value is non null.
   */
  protected static void setSysProp(String key, String value) {
    if (value != null) {
      System.setProperty(key, value);
    }
  }
  
  // Backward compatibility for param settings

  /** Obsolete, use org.lockss.ui.contactEmail (daemon 1.32) */
  static final String PARAM_OBS_ADMIN_CONTACT_EMAIL =
    "org.lockss.admin.contactEmail";
  /** Obsolete, use org.lockss.ui.helpUrl (daemon 1.32) */
  static final String PARAM_OBS_ADMIN_HELP_URL = "org.lockss.admin.helpUrl";

  private void setIfNotSet(Configuration config,
			   String fromKey, String toKey) {
    if (config.containsKey(fromKey) && !config.containsKey(toKey)) {
      config.put(toKey, config.get(fromKey));
    }
  }

  private void setCompatibilityParams(Configuration config) {
    setIfNotSet(config,
		PARAM_OBS_ADMIN_CONTACT_EMAIL,
		AdminServletManager.PARAM_CONTACT_ADDR);
    setIfNotSet(config,
		PARAM_OBS_ADMIN_HELP_URL,
		AdminServletManager.PARAM_HELP_URL);
    setIfNotSet(config,
		RemoteApi.PARAM_BACKUP_EMAIL_FREQ,
		RemoteApi.PARAM_BACKUP_FREQ);
  }

  private void setConfigMacros(Configuration config) {
    String acctPolicy = config.get(AccountManager.PARAM_POLICY,
				   AccountManager.DEFAULT_POLICY);
    if ("lc".equalsIgnoreCase(acctPolicy)) {
      setParamsFromPairs(config, AccountManager.POLICY_LC);
    }
    if ("ssl".equalsIgnoreCase(acctPolicy)) {
      setParamsFromPairs(config, AccountManager.POLICY_SSL);
    }
    if ("form".equalsIgnoreCase(acctPolicy)) {
      setParamsFromPairs(config, AccountManager.POLICY_FORM);
    }
    if ("basic".equalsIgnoreCase(acctPolicy)) {
      setParamsFromPairs(config, AccountManager.POLICY_BASIC);
    }
    if ("compat".equalsIgnoreCase(acctPolicy)) {
      setParamsFromPairs(config, AccountManager.POLICY_COMPAT);
    }
  }

  private void setParamsFromPairs(Configuration config, String[] pairs) {
    for (int ix = 0; ix < pairs.length; ix += 2) {
      config.put(pairs[ix], pairs[ix + 1]);
    }
  }

  private void copyPlatformParams(Configuration config) {
    copyPlatformVersionParams(config);
    if (platKeystoreConfig != null) {
      config.copyFrom(platKeystoreConfig);
    }
    String logdir = config.get(PARAM_PLATFORM_LOG_DIR);
    String logfile = config.get(PARAM_PLATFORM_LOG_FILE);
    if (logdir != null && logfile != null) {
      // TK
//       platformOverride(config, FileTarget.PARAM_FILE,
// 		       new File(logdir, logfile).toString());
    }

    conditionalPlatformOverride(config, PARAM_PLATFORM_IP_ADDRESS,
				IdentityManager.PARAM_LOCAL_IP);

    conditionalPlatformOverride(config, PARAM_PLATFORM_IP_ADDRESS,
				ClockssParams.PARAM_INSTITUTION_SUBSCRIPTION_ADDR);
    conditionalPlatformOverride(config, PARAM_PLATFORM_SECOND_IP_ADDRESS,
				ClockssParams.PARAM_CLOCKSS_SUBSCRIPTION_ADDR);

    conditionalPlatformOverride(config, PARAM_PLATFORM_LOCAL_V3_IDENTITY,
				IdentityManager.PARAM_LOCAL_V3_IDENTITY);

    conditionalPlatformOverride(config, PARAM_PLATFORM_SMTP_PORT,
				SmtpMailService.PARAM_SMTPPORT);
    conditionalPlatformOverride(config, PARAM_PLATFORM_SMTP_HOST,
				SmtpMailService.PARAM_SMTPHOST);

    // Add platform access subnet to access lists if it hasn't already been
    // accounted for
    String platformSubnet = config.get(PARAM_PLATFORM_ACCESS_SUBNET);
    appendPlatformAccess(config,
			 AdminServletManager.PARAM_IP_INCLUDE,
			 AdminServletManager.PARAM_IP_PLATFORM_SUBNET,
			 platformSubnet);
    appendPlatformAccess(config,
			 ProxyManager.PARAM_IP_INCLUDE,
			 ProxyManager.PARAM_IP_PLATFORM_SUBNET,
			 platformSubnet);

    String space = config.get(PARAM_PLATFORM_DISK_SPACE_LIST);
    if (!StringUtil.isNullString(space)) {
      String firstSpace =
	((String)StringUtil.breakAt(space, ';', 1).elementAt(0));
      platformOverride(config,
		       OldLockssRepositoryImpl.PARAM_CACHE_LOCATION,
		       firstSpace);
      platformOverride(config, HistoryRepositoryImpl.PARAM_HISTORY_LOCATION,
		       firstSpace);
      platformOverride(config, IdentityManager.PARAM_IDDB_DIR,
		       new File(firstSpace, "iddb").toString());
      platformDefault(config,
		      org.lockss.truezip.TrueZipManager.PARAM_CACHE_DIR,
		      new File(firstSpace, "tfile").toString());
      platformDefault(config,
		      RemoteApi.PARAM_BACKUP_DIR,
		      new File(firstSpace, "backup").toString());
    }
  }

  private void copyPlatformVersionParams(Configuration config) {
    String platformVer = config.get(PARAM_PLATFORM_VERSION);
    if (platformVer == null) {
      return;
    }
    Configuration versionConfig = config.getConfigTree(platformVer);
    if (!versionConfig.isEmpty()) {
     for (Iterator iter = versionConfig.keyIterator(); iter.hasNext(); ) {
       String key = (String)iter.next();
       platformOverride(config, key, versionConfig.get(key));
     }
    }
  }

  /** Override current config value with val */
  private void platformOverride(Configuration config, String key, String val) {
    String oldval = config.get(key);
    if (oldval != null && !StringUtil.equalStrings(oldval, val)) {
      log.warning("Overriding param: " + key + "= " + oldval);
      log.warning("with platform-derived value: " + val);
    }
    config.put(key, val);
  }

  /** Store val in config iff key currently not set */
  private void platformDefault(Configuration config, String key, String val) {
    if (!config.containsKey(key)) {
      platformOverride(config, key, val);
    }
  }

  /** Copy value of platformKey in config iff key currently not set */
  private void conditionalPlatformOverride(Configuration config,
					   String platformKey, String key) {
    String value = config.get(platformKey);
    if (value != null) {
      platformOverride(config, key, value);
    }
  }

  // If the current platform access (subnet) value is different from the
  // value it had the last time the local config file was written, add it
  // to the access list.
  private void appendPlatformAccess(Configuration config, String accessParam,
				    String oldPlatformAccessParam,
				    String platformAccess) {
    String oldPlatformAccess = config.get(oldPlatformAccessParam);
    if (StringUtil.isNullString(platformAccess) ||
	platformAccess.equals(oldPlatformAccess)) {
      return;
    }
    String includeIps = config.get(accessParam);
    includeIps = IpFilter.unionFilters(platformAccess, includeIps);
    config.put(accessParam, includeIps);
  }

  private void logConfig(Configuration config,
			 Configuration oldConfig,
			 Configuration.Differences diffs) {
    int maxLogValLen = config.getInt(PARAM_MAX_LOG_VAL_LEN,
				     DEFAULT_MAX_LOG_VAL_LEN);
    Set<String> diffSet = diffs.getDifferenceSet();
    SortedSet<String> keys = new TreeSet<String>(diffSet);
    int elided = 0;
    int numDiffs = keys.size();
    // keys includes param name prefixes that aren't actual params, so
    // numDiffs is inflated by several.
    for (String key : keys) {
      if (numDiffs <= 40 || log.isDebug3() || shouldParamBeLogged(key)) {
	if (config.containsKey(key)) {
	  String val = config.get(key);
	  log.debug("  " +key + " = " + StringUtils.abbreviate(val, maxLogValLen));
	} else if (oldConfig.containsKey(key)) {
	  log.debug("  " + key + " (removed)");
	}
      } else {
	elided++;
      }
    }
    if (elided > 0) log.debug(elided + " keys elided");
    log.debug("New TdbAus: " + diffs.getTdbAuDifferenceCount());
    if (log.isDebug3()) {
      log.debug3("TdbDiffs: " + diffs.getTdbDifferences());
    }

    if (log.isDebug2()) {
      Tdb tdb = config.getTdb();
      if (tdb != null) {
	log.debug2(StringPool.AU_CONFIG_PROPS.toStats());

	Histogram hist1 = new Histogram(15);
	Histogram hist2 = new Histogram(15);
	Histogram hist3 = new Histogram(15);

	for (TdbAu.Id id : tdb.getAllTdbAuIds()) {
	  TdbAu tau = id.getTdbAu();
	  hist1.addDataPoint(tau.getParams().size());
	  hist2.addDataPoint(tau.getAttrs().size());
	  hist3.addDataPoint(tau.getProperties().size());
	}
	logHist("Tdb Params", hist1);
	logHist("Tdb Attrs", hist2);
	logHist("Tdb Props", hist3);
      }
    }
  }

  private void logHist(String name, Histogram hist) {
    int[] freqs = hist.getFreqs();
    log.debug2(name + " histogram");
    log.debug2("size  number");
    for (int ix = 0; ix <= hist.getMax(); ix++) {
      log.debug(String.format("%2d   %6d", ix, freqs[ix]));
    }
  }

  public static boolean shouldParamBeLogged(String key) {
    return !(key.startsWith(PREFIX_TITLE_DB)
 	     || key.startsWith(PREFIX_TITLE_SETS_DOT)
  	     || key.startsWith(PluginManager.PARAM_AU_TREE + ".")
  	     || StringUtils.endsWithIgnoreCase(key, "password"));
  }

  /**
   * Add a collection of bundled titledb config jar URLs to
   * the pluginTitledbUrlList.
   */
  public void addTitleDbConfigFrom(Collection classloaders) {
    boolean needReload = false;

    for (Iterator it = classloaders.iterator(); it.hasNext(); ) {
      ClassLoader cl = (ClassLoader)it.next();
      URL titleDbUrl = cl.getResource(CONFIG_FILE_BUNDLED_TITLE_DB);
      if (titleDbUrl != null) {
	if (pluginTitledbUrlList == null) {
	  pluginTitledbUrlList = new ArrayList();
	}
	pluginTitledbUrlList.add(titleDbUrl);
	needReload = true;
      }
    }
    // Force a config reload -- this is required to make the bundled
    // title configs immediately available, otherwise they will not be
    // available until the next config reload.
    if (needReload) {
      requestReload();
    }
  }

  public void requestReload() {
    // Increment the counter of configuration reload requests.
    configReloadRequestCounter++;
    requestReloadIn(0);
  }

  public void requestReloadIn(long millis) {
    if (handlerThread != null) {
      handlerThread.forceReloadIn(millis);
    }
  }

  /**
   * Register a {@link Configuration.Callback}, which will be called
   * whenever the current configuration has changed.  If a configuration is
   * present when a callback is registered, the callback will be called
   * immediately.
   * @param c <code>Configuration.Callback</code> to add.  */
  public void registerConfigurationCallback(Configuration.Callback c) {
    log.debug2("registering " + c);
    if (!configChangedCallbacks.contains(c)) {
      configChangedCallbacks.add(c);
      if (!currentConfig.isEmpty()) {
	runCallback(c, currentConfig, ConfigManager.EMPTY_CONFIGURATION,
		    currentConfig.differences(null));  // all differences
      }
    }
  }

  /**
   * Unregister a <code>Configuration.Callback</code>.
   * @param c <code>Configuration.Callback</code> to remove.
   */
  public void unregisterConfigurationCallback(Configuration.Callback c) {
    log.debug3("unregistering " + c);
    configChangedCallbacks.remove(c);
  }

  boolean cacheConfigInited = false;
  File cacheConfigDir = null;
  boolean hasLocalCacheConfig = false;

  boolean isUnitTesting() {
    return Boolean.getBoolean("org.lockss.unitTesting");
  }

  List<Pattern> compilePatternList(List<String> patterns)
      throws MalformedPatternException {
    if (patterns == null) {
      return Collections.EMPTY_LIST;
    }
    int flags = Perl5Compiler.READ_ONLY_MASK;
    List<Pattern> res = new ArrayList<Pattern>(patterns.size());

    for (String pat : patterns) {
      res.add(RegexpUtil.getCompiler().compile(pat, flags));
    }
    return res;
  }

  private String getFromGenerations(List configGenerations, String param,
				    String dfault) {
    for (Iterator iter = configGenerations.iterator(); iter.hasNext(); ) {
      ConfigFile.Generation gen = (ConfigFile.Generation)iter.next();
      if (gen != null) {
	String val = gen.getConfig().get(param);
	if (val != null) {
	  return val;
	}
      }
    }
    return dfault;
  }

  private List getListFromGenerations(List configGenerations, String param,
				      List dfault) {
    for (Iterator iter = configGenerations.iterator(); iter.hasNext(); ) {
      ConfigFile.Generation gen = (ConfigFile.Generation)iter.next();
      if (gen != null) {
	Configuration config = gen.getConfig();
	if (config.containsKey(param)) {
	  return config.getList(param);
	}
      }
    }
    return dfault;
  }

  private void initCacheConfig(String dspace, String relConfigPath) {
    if (cacheConfigInited) return;
    Vector v = StringUtil.breakAt(dspace, ';');
    if (v.size() == 0) {
      if (noNag) {
	log.debug2(PARAM_PLATFORM_DISK_SPACE_LIST +
		   " not specified, not configuring local cache config dir");
      } else {
	log.error(PARAM_PLATFORM_DISK_SPACE_LIST +
		  " not specified, not configuring local cache config dir");
      }
      return;
    }
    cacheConfigDir = findRelDataDir(v, relConfigPath, true);
    cacheConfigInited = true;
  }

  private void initCacheConfig(List configGenerations) {
    if (!cacheConfigInited || isChanged(configGenerations)) {
      List<String> expertAllow =
	getListFromGenerations(configGenerations,
			       PARAM_EXPERT_ALLOW, DEFAULT_EXPERT_ALLOW);
      List<String> expertDeny =
	getListFromGenerations(configGenerations,
			       PARAM_EXPERT_DENY, DEFAULT_EXPERT_DENY);
      processExpertAllowDeny(expertAllow, expertDeny);
    }
    if (cacheConfigInited) return;
    String dspace = getFromGenerations(configGenerations,
				       PARAM_PLATFORM_DISK_SPACE_LIST,
				       null);
    String relConfigPath = getFromGenerations(configGenerations,
					      PARAM_CONFIG_PATH,
					      DEFAULT_CONFIG_PATH);
    initCacheConfig(dspace, relConfigPath);
  }

  private void initCacheConfig(Configuration newConfig) {
    List<String> expertAllow =
      newConfig.getList(PARAM_EXPERT_ALLOW, DEFAULT_EXPERT_ALLOW);
    List<String> expertDeny =
      newConfig.getList(PARAM_EXPERT_DENY, DEFAULT_EXPERT_DENY);
    processExpertAllowDeny(expertAllow, expertDeny);

    if (cacheConfigInited) return;
    String dspace = newConfig.get(PARAM_PLATFORM_DISK_SPACE_LIST);
    String relConfigPath = newConfig.get(PARAM_CONFIG_PATH,
					 DEFAULT_CONFIG_PATH);
    initCacheConfig(dspace, relConfigPath);
  }

  private void processExpertAllowDeny(List<String> expertAllow,
				      List<String> expertDeny) {
    log.debug("processExpertAllowDeny("+expertAllow+", "+expertDeny+")");
    try {
      expertConfigAllowPats = compilePatternList(expertAllow);
      expertConfigDenyPats =  compilePatternList(expertDeny);
      enableExpertConfig = true;
    } catch (MalformedPatternException e) {
      log.error("Expert config allow/deny error", e);
      enableExpertConfig = false;
    }
  }

  /**
   * Find or create a directory specified by a config param and default.
   * If value (the param value or default) is an absolute path, that
   * directory is returned (and created if necessary).  If the value is
   * relative, it specifies a directory relative to (one of) the paths on
   * {@value #PARAM_PLATFORM_DISK_SPACE_LIST}.  If one of these directories
   * exists, it (the first one) is returned, else the directory is created
   * relative to the first element of {@value
   * #PARAM_PLATFORM_DISK_SPACE_LIST}
   * @param dataDirParam Name of config param whose value specifies the
   * absolute or relative path of the directory
   * @param dataDirDefault Default absolute or relative path of the
   * directory
   * @return A File object representing the requested directory.
   * @throws RuntimeException if neither the config param nor the default
   * have a non-empty value, or (for relative paths) if {@value
   * #PARAM_PLATFORM_DISK_SPACE_LIST} is not set, or if a directory can't
   * be created.
   */
  public File findConfiguredDataDir(String dataDirParam,
				    String dataDirDefault) {
    return findConfiguredDataDir(dataDirParam, dataDirDefault, true);
  }

  /**
   * Find or create a directory specified by a config param and default.
   * If value (the param value or default) is an absolute path, that
   * directory is returned (and created if necessary).  If the value is
   * relative, it specifies a directory relative to (one of) the paths on
   * {@value #PARAM_PLATFORM_DISK_SPACE_LIST}.  If one of these directories
   * exists, it (the first one) is returned, else the directory is created
   * relative to the first element of {@value
   * #PARAM_PLATFORM_DISK_SPACE_LIST}
   * @param dataDirParam Name of config param whose value specifies the
   * absolute or relative path of the directory
   * @param dataDirDefault Default absolute or relative path of the
   * directory
   * @param create If false and the directory doesn't already exist, the
   * path to where it would be created is returned, but it is not actually
   * created.
   * @return A File object representing the requested directory.
   * @throws RuntimeException if neither the config param nor the default
   * have a non-empty value, or (for relative paths) if {@value
   * #PARAM_PLATFORM_DISK_SPACE_LIST} is not set, or if a directory can't
   * be created.
   */
  public File findConfiguredDataDir(String dataDirParam,
				    String dataDirDefault,
				    boolean create) {
    String dataDirName = getCurrentConfig().get(dataDirParam, dataDirDefault);
    if (StringUtil.isNullString(dataDirName)) {
      throw new RuntimeException("No value or default for " + dataDirParam);
    }
    File dir = new File(dataDirName);
    if (dir.isAbsolute()) {
      if (FileUtil.ensureDirExists(dir)) {
	return dir;
      } else {
	throw new RuntimeException("Could not create data dir: " + dir);
      }
    } else {
      return findRelDataDir(dataDirName, create);
    }
  }

  /**
   * Find or create a directory relative to a path on the platform disk
   * space list.  If not found, it is created under the first element on
   * the platform disk space list.
   *
   * @param relPath Relative pathname of the directory to find or create.
   * @return A File object representing the requested directory.
   * @throws RuntimeException if {@value #PARAM_PLATFORM_DISK_SPACE_LIST}
   * is not set, or if a directory can't be created.
   */
  public File findRelDataDir(String relPath, boolean create) {
    List<String> diskPaths =
      getCurrentConfig().getList(PARAM_PLATFORM_DISK_SPACE_LIST);
    return findRelDataDir(diskPaths, relPath, create);
  }

  private File findRelDataDir(List<String> diskPaths, String relPath,
			      boolean create) {
    if (diskPaths.size() == 0) {
      throw new RuntimeException("No platform disks specified. " +
				 PARAM_PLATFORM_DISK_SPACE_LIST +
				 " must be set.");
    }
    File best = null;
    for (String path : diskPaths) {
      File candidate = new File(path, relPath);
      if (candidate.exists()) {
	if (best == null) {
	best = candidate;
	} else {
	  log.warning("Duplicate data dir found: " +
		      candidate + ", using " + best);
	}
      }
    }
    if (best != null) {
      return best;
    }
    File newDir = new File(diskPaths.get(0), relPath);
    if (create) {
      if (!FileUtil.ensureDirExists(newDir)) {
	throw new RuntimeException("Could not create data dir: " + newDir);
      }
    }
    return newDir;
  }

  /** Return a map from local config file name (sans dir) to its
   * descriptor. */
  public LinkedHashMap<String,LocalFileDescr> getLocalFileDescrMap() {
    if (cacheConfigFileMap == null) {
      LinkedHashMap<String,LocalFileDescr> res =
	new LinkedHashMap<String,LocalFileDescr>();
      for (LocalFileDescr ccf: cacheConfigFiles) {
 	ccf.setFile(new File(cacheConfigDir, ccf.getName()));
	res.put(ccf.getName(), ccf);
      }
      cacheConfigFileMap = res;
    }
    return cacheConfigFileMap;
  }

  /** Return the list of cache config file decrs, in same order in which
   * they were declared. */
  public Collection<LocalFileDescr> getLocalFileDescrs() {
    return getLocalFileDescrMap().values();
  }

  /** Return the LocalFileDescr the named cache config file, or null if
   * none. */
  public LocalFileDescr getLocalFileDescr(String cacheConfigFileName) {
    return getLocalFileDescrMap().get(cacheConfigFileName);
  }

  /** Return a File for the named cache config file */
  public File getCacheConfigFile(String cacheConfigFileName) {
    return new File(cacheConfigDir, cacheConfigFileName);
  }

  /** Return the cache config dir */
  public File getCacheConfigDir() {
    return cacheConfigDir;
  }

  /** Return true if any daemon config has been done on this machine */
  public boolean hasLocalCacheConfig() {
    return hasLocalCacheConfig;
  }

  /**
   * @param url The Jar URL of a bundled title db file.
   * @return Configuration with parameters from the bundled file,
   *         or an empty configuration if it could not be loaded.
   */
  public Configuration readTitledbConfigFile(URL url) {
    log.debug2("Loading bundled titledb from URL: " + url);
    ConfigFile cf = configCache.find(url.toString());
    try {
      return cf.getConfiguration();
    } catch (FileNotFoundException ex) {
      // expected if no bundled title db
    } catch (IOException ex) {
      log.debug("Unexpected exception loading bundled titledb", ex);
    }
    return EMPTY_CONFIGURATION;
  }

  /** Read the named local cache config file from the previously determined
   * cache config directory.
   * @param cacheConfigFileName filename, no path
   * @return Configuration with parameters from file
   */
  public Configuration readCacheConfigFile(String cacheConfigFileName)
      throws IOException {
    final String DEBUG_HEADER = "readCacheConfigFile(): ";
    if (log.isDebug2())
      log.debug2(DEBUG_HEADER + "cacheConfigFileName = " + cacheConfigFileName);

    Configuration res =
	getConfigFileInCache(cacheConfigFileName).getConfiguration();
    if (log.isDebug2()) log.debug2(DEBUG_HEADER
	+ Configuration.loggableConfiguration(res, "res"));
    return res;
  }

  /** Write the named local cache config file into the previously determined
   * cache config directory.
   * @param props properties to write
   * @param cacheConfigFileName filename, no path
   * @param header file header string
   */
  public void writeCacheConfigFile(Properties props,
				   String cacheConfigFileName,
				   String header)
      throws IOException {
    writeCacheConfigFile(fromProperties(props), cacheConfigFileName, header);
  }

  /** Write the named local cache config file into the previously determined
   * cache config directory.
   * @param config Configuration with properties to write
   * @param cacheConfigFileName filename, no path
   * @param header file header string
   */
  public synchronized void writeCacheConfigFile(Configuration config,
						String cacheConfigFileName,
						String header)
      throws IOException {
    writeCacheConfigFile(config, cacheConfigFileName, header, false);
  }

  /** Write the named local cache config file into the previously determined
   * cache config directory.
   * @param config Configuration with properties to write
   * @param cacheConfigFileName filename, no path
   * @param header file header string
   */
  public synchronized void writeCacheConfigFile(Configuration config,
						String cacheConfigFileName,
						String header,
						boolean suppressReload)
      throws IOException {
    if (cacheConfigDir == null) {
      log.warning("Attempting to write cache config file: " +
		  cacheConfigFileName + ", but no cache config dir exists");
      throw new RuntimeException("No cache config dir");
    }
    // Write to a temp file and rename
    File tempfile = File.createTempFile("tmp_config", ".tmp", cacheConfigDir);
    OutputStream os = new FileOutputStream(tempfile);
    // Add fileversion iff it's not already there.
    Properties addtl = null;
    String verProp = configVersionProp(cacheConfigFileName);
    String verVal = "1";
    if (!verVal.equals(config.get(verProp))) {
      addtl = new Properties();
      addtl.put(verProp, verVal);
    }
    config.store(os, header, addtl);
    os.close();
    File cfile = new File(cacheConfigDir, cacheConfigFileName);
    configCache.find(cfile.toString()).writeFromTempFile(tempfile, config);
    log.debug2("Wrote cache config file: " + cfile);
    LocalFileDescr descr = getLocalFileDescr(cacheConfigFileName);
    if (!suppressReload) {
      if (descr == null || descr.isNeedReloadAfterWrite()) {
	requestReload();
      }
    }
  }

  /** Write the named local cache config file into the previously determined
   * cache config directory.
   * @param config Configuration with properties to write
   * @param cacheConfigFileName filename, no path
   * @param header file header string
   */
  public synchronized void writeCacheConfigFile(String text,
						String cacheConfigFileName,
						boolean suppressReload)
      throws IOException {
    if (cacheConfigDir == null) {
      log.warning("Attempting to write cache config file: " +
		  cacheConfigFileName + ", but no cache config dir exists");
      throw new RuntimeException("No cache config dir");
    }
    // Write to a temp file and rename
    File tempfile = File.createTempFile("tmp_config", ".tmp", cacheConfigDir);
    StringUtil.toFile(tempfile, text);
    File cfile = new File(cacheConfigDir, cacheConfigFileName);
    configCache.find(cfile.toString()).writeFromTempFile(tempfile, null);
    if (!suppressReload) {
      requestReload();
    }
  }

  /** Delete the named local cache config file from the cache config
   * directory */
  public synchronized boolean deleteCacheConfigFile(String cacheConfigFileName)
      throws IOException {
    if (cacheConfigDir == null) {
      log.warning("Attempting to write delete config file: " +
		  cacheConfigFileName + ", but no cache config dir exists");
      throw new RuntimeException("No cache config dir");
    }
    File cfile = new File(cacheConfigDir, cacheConfigFileName);
    return cfile.delete();
  }

  /** Return the config version prop key for the named config file */
  public static String configVersionProp(String cacheConfigFileName) {
    String noExt = StringUtil.upToFinal(cacheConfigFileName, ".");
    return StringUtil.replaceString(PARAM_CONFIG_FILE_VERSION,
				    "<filename>", noExt);
  }

  /**
   * <p>Calls {@link #modifyCacheConfigFile(Configuration, Set, String, String)}
   * with a <code>null</code> delete set.</p>
   * @param updateConfig        A {@link Configuration} instance
   *                            containing keys that will be added or
   *                            updated in the file (see above). Can
   *                            be <code>null</code> if no keys are to
   *                            be added or updated.
   * @param cacheConfigFileName A config file name (without path).
   * @param header              A file header string.
   * @throws IOException if an I/O error occurs.
   * @see #modifyCacheConfigFile(Configuration, Set, String, String)
   */
  public synchronized void modifyCacheConfigFile(Configuration updateConfig,
                                                 String cacheConfigFileName,
                                                 String header)
      throws IOException {
    modifyCacheConfigFile(updateConfig, null, cacheConfigFileName, header);
  }

  /**
   * <p>Modifies configuration values in a cache config file.</p>
   * <table>
   *  <thead>
   *   <tr>
   *    <td>Precondition</td>
   *    <td>Postcondition</td>
   *   </tr>
   *  </thead>
   *  <tbody>
   *   <tr>
   *    <td><code>deleteConfig</code> contains key <code>k</code></td>
   *    <td>The file does not contain key <code>k</code></td>
   *   </tr>
   *   <tr>
   *    <td>
   *     <code>updateConfig</code> maps key <code>k</code> to a value
   *     <code>v</code>, and <code>deleteConfig</code> does not
   *     contain key <code>k</code>
   *    </td>
   *    <td>The file maps <code>k</code> to <code>v</code></td>
   *   </tr>
   *   <tr>
   *    <td>
   *     <code>updateConfig</code> and <code>deleteConfig</code> do
   *     not contain key <code>k</code>
   *    </td>
   *    <td>
   *     The file does not contain <code>k</code> if it did not
   *     originally contain <code>k</code>, or maps <code>k</code> to
   *     <code>w</code> if it originally mapped <code>k</code> to
   *     <code>w</code>
   *    </td>
   *   </tr>
   *  </tbody>
   * </table>
   * @param updateConfig        A {@link Configuration} instance
   *                            containing keys that will be added or
   *                            updated in the file (see above). Can
   *                            be <code>null</code> if no keys are to
   *                            be added or updated.
   * @param deleteSet        A set of keys that will be deleted
   *                            in the file (see above). Can be
   *                            <code>null</code> if no keys are to be
   *                            deleted.
   * @param cacheConfigFileName A config file name (without path).
   * @param header              A file header string.
   * @throws IOException              if an I/O error occurs.
   * @throws IllegalArgumentException if a key appears both in
   *                                  <code>updateConfig</code> and
   *                                  in <code>deleteSet</code>.
   */
  public synchronized void modifyCacheConfigFile(Configuration updateConfig,
                                                 Set deleteSet,
                                                 String cacheConfigFileName,
                                                 String header)
      throws IOException {
    Configuration fileConfig;

    // Get config from file
    try {
      fileConfig = readCacheConfigFile(cacheConfigFileName);
    }
    catch (FileNotFoundException fnfeIgnore) {
      fileConfig = newConfiguration();
    }
    if (fileConfig.isSealed()) {
      fileConfig = fileConfig.copy();
    }

    // Add or update
    if (updateConfig != null && !updateConfig.isEmpty()) {
      for (Iterator iter = updateConfig.keyIterator() ; iter.hasNext() ; ) {
        String key = (String)iter.next();
        fileConfig.put(key, updateConfig.get(key));
      }
    }

    // Delete
    if (deleteSet != null && !deleteSet.isEmpty()) {
      if (updateConfig == null) {
        updateConfig = ConfigManager.newConfiguration();
      }
      for (Iterator iter = deleteSet.iterator() ; iter.hasNext() ; ) {
        String key = (String)iter.next();
        if (updateConfig.containsKey(key)) {
          throw new IllegalArgumentException("The following key appears in the update set and in the delete set: " + key);
        }
        else {
          fileConfig.remove(key);
        }
      }
    }

    // Write out file
    writeCacheConfigFile(fileConfig, cacheConfigFileName, header);
  }

  // Remote config failover mechanism maintain local copy of remote config
  // files, uses them on daemon startup if origin file not available

  File remoteConfigFailoverDir;			// Copies written to this dir
  File remoteConfigFailoverInfoFile;		// State file
  RemoteConfigFailoverMap rcfm;
  long remoteConfigFailoverMaxAge = DEFAULT_REMOTE_CONFIG_FAILOVER_MAX_AGE;

  /** Records state of one config failover file */
  static class RemoteConfigFailoverInfo implements LockssSerializable {
    final String url;
    String filename;
    String chksum;
    long date;
    transient File dir;
    transient File tempfile;
    transient int seq;

    RemoteConfigFailoverInfo(String url, File dir, int seq) {
      this.dir = dir;
      this.url = url;
      this.seq = seq;
    }

    void setRemoteConfigFailoverDir(File dir) {
      this.dir = dir;
    }

    String getChksum() {
      return chksum;
    }

    void setChksum(String chk) {
      this.chksum = chk;
    }

    String getUrl() {
      return url;
    }

    String getFilename() {
      return filename;
    }

    boolean exists() {
      return filename != null && getPermFileAbs().exists();
    }

    File getTempFile() {
      return tempfile;
    }

    void setTempFile(File tempfile) {
      this.tempfile = tempfile;
    }

    boolean update() {
      if (tempfile != null) {
	String pname = getOrMakePermFilename();
	File pfile = new File(dir, pname);
	log.debug2("Rename " + tempfile + " -> " + pfile);
	PlatformUtil.updateAtomically(tempfile, pfile);
	tempfile = null;
	date = TimeBase.nowMs();
	filename = pname;
	return true;
      } else {
	return false;
      }
    }

    File getPermFileAbs() {
      if (filename == null) {
	return null;
      }
      return new File(dir, filename);
    }

    long getDate() {
      return date;
    }

    String getOrMakePermFilename() {
      if (filename != null) {
	return filename;
      }
      try {
	log.debug2("Making perm filename from: " + url);
	String path = UrlUtil.getPath(url);
	String name = FilenameUtils.getBaseName(path);
	String ext = FilenameUtils.getExtension(path);
	return String.format("%02d-%s.%s.gz", seq, name, ext);
      } catch (MalformedURLException e) {
	log.warning("Error building fialover filename", e);
	return String.format("%02d-config-file.gz", seq);
      }
    }
  }

  /** Maps URL to rel filename */
  static class RemoteConfigFailoverMap implements LockssSerializable {
    Map<String,RemoteConfigFailoverInfo> map =
      new HashMap<String,RemoteConfigFailoverInfo>();
    int seq;

    RemoteConfigFailoverInfo put(String url, RemoteConfigFailoverInfo rcfi) {
      return map.put(url, rcfi);
    }

    RemoteConfigFailoverInfo get(String url) {
      return map.get(url);
    }

    int nextSeq() {
      return ++seq;
    }

    Collection<RemoteConfigFailoverInfo> getColl() {
      return map.values();
    }

    boolean update() {
      boolean isModified = false;
      for (RemoteConfigFailoverInfo rcfi : getColl()) {
	isModified |= rcfi.update();
      }
      return isModified;
    }

    void setRemoteConfigFailoverDir(File dir) {
      for (RemoteConfigFailoverInfo rcfi : getColl()) {
	rcfi.setRemoteConfigFailoverDir(dir);
      }
    }
  }

  void setUpRemoteConfigFailover() {
    Configuration plat = getPlatformConfig();
    // Check whether this is not happening in a REST Configuration service
    // environment and remote configuration failover is not disabled.
    if (!restConfigClient.isActive() &&
	plat.getBoolean(PARAM_REMOTE_CONFIG_FAILOVER,
			DEFAULT_REMOTE_CONFIG_FAILOVER)) {
      remoteConfigFailoverDir =
	new File(cacheConfigDir, plat.get(PARAM_REMOTE_CONFIG_FAILOVER_DIR,
					  DEFAULT_REMOTE_CONFIG_FAILOVER_DIR));
      if (FileUtil.ensureDirExists(remoteConfigFailoverDir)) {
	if (remoteConfigFailoverDir.canWrite()) {
	  remoteConfigFailoverInfoFile =
	    new File(cacheConfigDir, REMOTE_CONFIG_FAILOVER_FILENAME);
	  rcfm = loadRemoteConfigFailoverMap();
	  remoteConfigFailoverMaxAge =
	    plat.getTimeInterval(PARAM_REMOTE_CONFIG_FAILOVER_MAX_AGE,
				 DEFAULT_REMOTE_CONFIG_FAILOVER_MAX_AGE);
	} else {
	  log.error("Can't write to remote config failover dir: " +
		    remoteConfigFailoverDir);
	  remoteConfigFailoverDir = null;
	  rcfm = null;
	}
      } else {
	log.error("Can't create remote config failover dir: " +
		  remoteConfigFailoverDir);
	remoteConfigFailoverDir = null;
	rcfm = null;
      }
    } else {
      remoteConfigFailoverDir = null;
      rcfm = null;
    }
  }

  public boolean isRemoteConfigFailoverEnabled() {
    return rcfm != null;
  }

  RemoteConfigFailoverInfo getRcfi(String url) {
    if (!isRemoteConfigFailoverEnabled()) return null;
    RemoteConfigFailoverInfo rcfi = rcfm.get(url);
    if (rcfi == null) {
      rcfi = new RemoteConfigFailoverInfo(url,
					  remoteConfigFailoverDir,
					  rcfm.nextSeq());
      rcfm.put(url, rcfi);
    }
    return rcfi;
  }

  public File getRemoteConfigFailoverFile(String url) {
    if (!isRemoteConfigFailoverEnabled()) return null;
    RemoteConfigFailoverInfo rcfi = getRcfi(url);
    if (rcfi == null || !rcfi.exists()) {
      return null;
    }
    if (remoteConfigFailoverMaxAge > 0 &&
	TimeBase.msSince(rcfi.getDate()) > remoteConfigFailoverMaxAge) {
      log.error("Remote config failover file is too old (" +
		StringUtil.timeIntervalToString(TimeBase.msSince(rcfi.getDate())) +
		" > " + TimeUtil.timeIntervalToString(remoteConfigFailoverMaxAge) +
		"): " + url);
      return null;
    }
    return rcfi.getPermFileAbs();
  }    

  public File getRemoteConfigFailoverTempFile(String url) {
    if (!isRemoteConfigFailoverEnabled()) return null;
    RemoteConfigFailoverInfo rcfi = getRcfi(url);
    if (rcfi == null) {
      return null;
    }
    File tempfile = rcfi.getTempFile();
    if (tempfile != null) {
      log.warning("getRemoteConfigFailoverTempFile: temp file already exists for " + url);
      FileUtil.safeDeleteFile(tempfile);
      rcfi.setTempFile(null);
    }
    try {
      tempfile =
	FileUtil.createTempFile("remote_config", ".tmp",
				remoteConfigFailoverDir);
    } catch (IOException e) {
      log.error("Can't create temp file for remote config failover copy of "
		+ url + " in " + remoteConfigFailoverDir, e);
    }
    rcfi.setTempFile(tempfile);
    return tempfile;
  }

  void updateRemoteConfigFailover() {
    if (!isRemoteConfigFailoverEnabled()) return;
    if (rcfm.update()) {
      try {
	storeRemoteConfigFailoverMap(remoteConfigFailoverInfoFile);
      } catch (IOException | SerializationException e) {
	log.error("Error storing remote config failover map", e);
      }
    }
  }

  void storeRemoteConfigFailoverMap(File file)
      throws IOException, SerializationException {
    log.debug2("storeRemoteConfigFailoverMap: " + file);
    try {
      ObjectSerializer serializer = new XStreamSerializer();
      serializer.serialize(file, rcfm);
    } catch (Exception e) {
      log.error("Could not store remote config failover map", e);
      throw e;
    }
  }

  /**
   * Load RemoteConfigFailoverMap from a file
   * @param file         A source file.
   * @return RemoteConfigFailoverMap instance loaded from file (or a default
   *         value).
   */
  RemoteConfigFailoverMap loadRemoteConfigFailoverMap() {
    try {
      log.debug2("Loading RemoteConfigFailoverMap");
      ObjectSerializer deserializer = new XStreamSerializer();
      RemoteConfigFailoverMap map =
	(RemoteConfigFailoverMap)deserializer.deserialize(remoteConfigFailoverInfoFile);
      map.setRemoteConfigFailoverDir(remoteConfigFailoverDir);
      return map;
    } catch (SerializationException.FileNotFound se) {
      log.debug("No RemoteConfigFailoverMap, creating new one");
      return new RemoteConfigFailoverMap();
    } catch (SerializationException se) {
      log.error("Marshalling exception for RemoteConfigFailoverMap", se);
      return new RemoteConfigFailoverMap();
    } catch (Exception e) {
      log.error("Could not load RemoteConfigFailoverMap", e);
      throw new RuntimeException("Could not load RemoteConfigFailoverMap", e);
    }
  }


  // Testing assistance

  void setGroups(String groups) {
    this.groupNames = groups;
  }

  // TinyUI comes up on port 8081 if can't complete initial props load

  TinyUi tiny = null;
  String[] tinyData = new String[1];

  void startTinyUi() {
    TinyUi t = new TinyUi(tinyData);
    updateTinyData();
    t.startTiny();
    tiny = t;
  }

  void stopTinyUi() {
    if (tiny != null) {
      tiny.stopTiny();
      tiny = null;
      // give listener socket a little time to close
      try {
	Deadline.in(2 * Constants.SECOND).sleep();
      } catch (InterruptedException e ) {
      }
    }
  }

  void updateTinyData() {
    tinyData[0] = recentLoadError;
  }

  // Reload thread

  void startHandler() {
    if (handlerThread != null) {
      log.warning("Handler already running; stopping old one first");
      stopHandler();
    } else {
      log.info("Starting handler");
    }
    handlerThread = new HandlerThread("ConfigHandler");
    handlerThread.start();
  }

  void stopHandler() {
    if (handlerThread != null) {
      log.info("Stopping handler");
      handlerThread.stopHandler();
      handlerThread = null;
    } else {
//       log.warning("Attempt to stop handler when it isn't running");
    }
  }

  /**
   * Provides the daemon bootstrap properties URL.
   *
   * @return a String with the daemon bootstrap properties URL.
   */
  public String getBootstrapPropsUrl() {
    return bootstrapPropsUrl;
  }

  /**
   * Provides the Configuration REST service client.
   *
   * @return a RestConfigClient with the Configuration REST service client.
   */
  public RestConfigClient getRestConfigClient() {
    return restConfigClient;
  }

  /**
   * Provides the URL of the REST Configuration service.
   *
   * @return URL of the REST Configuration service.
   */
  public String getRestConfigServiceUrl() {
    return restConfigServiceUrl;
  }

  /**
   * Populates the map of resource configuration files.
   * 
   * @return a Map<String, File> with the map of resource configuration files.
   */
  private Map<String, File> populateResourceFileMap() {
    final String DEBUG_HEADER = "populateResourceFileMap(): ";
    if (log.isDebug2()) log.debug2(DEBUG_HEADER + "Invoked.");

    Map<String, File> result = new HashMap<String, File>();

    // Get the URL of the directory with the resource configuration files.
    URL resourceConfigUrl =
	getClass().getClassLoader().getResource(RESOURCE_CONFIG_DIR_PATH);
    if (log.isDebug3())
      log.debug3(DEBUG_HEADER + "resourceConfigUrl = " + resourceConfigUrl);

    // Check whether there is no directory with the resource configuration
    // files.
    if (resourceConfigUrl == null) {
      // Yes: Nothing more to do.
      if (log.isDebug2()) log.debug2(DEBUG_HEADER + "result = " + result);
      return result;
    }

    // No: Get the directory with the resource configuration files.
    File resourceConfigDir = new File(resourceConfigUrl.getFile());
    if (log.isDebug3())
      log.debug3(DEBUG_HEADER + "resourceConfigDir = " + resourceConfigDir);

    // Check whether the directory is valid.
    if (resourceConfigDir.exists() && resourceConfigDir.isDirectory()
	&& resourceConfigDir.canRead()) {
      // Yes: Get any files in the directory.
      File[] resourceFiles = resourceConfigDir.listFiles();
      if (log.isDebug3())
	log.debug3(DEBUG_HEADER + "resourceFiles = " + resourceFiles);

      // Check whether there are any files in the directory.
      if (resourceFiles != null) {
	// Yes: Loop through all the resource configuration files.
	for (int i = 0; i < resourceFiles.length; i++) {
	  // Add the resource configuration file to the map. 
	  File resourceFile = resourceFiles[i];
	  if (log.isDebug3())
	    log.debug3(DEBUG_HEADER + "resourceFile = " + resourceFile);

	  result.put(resourceFile.getName(), resourceFile);
	}
      }
    }

    if (log.isDebug2()) log.debug2(DEBUG_HEADER + "result = " + result);
    return result;
  }

  /**
   * Provides an indication of whether a resource configuration file with a
   * given name exists.
   * 
   * @param fileName
   *          A String with the name.
   * @return a boolean with <code>true</code> if a resource configuration file
   *         with the given name exists, <code>false</code> otherwise.
   */
  public boolean existsResourceConfigFile(String fileName) {
    return resourceConfigFiles.containsKey(fileName);
  }

  /**
   * Provides a resource configuration file, given its name.
   * 
   * @param fileName
   *          A String with the resource configuration file name.
   * @return a File with the requested resource configuration file, or
   *         <code>null</code> if no resource configuration file with that name
   *         exists.
   */
  public File getResourceConfigFile(String fileName) {
    return resourceConfigFiles.get(fileName);
  }

  /**
   * Provides an input stream to the content of a cached configuration file,
   * ignoring previous history.
   * <br>
   * Use this to stream the file contents.
   * 
   * @param cacheConfigFileName
   *          A String with the cached configuration file name, without path.
   * @return an InputStream with the input stream to the cached configuration
   *         file.
   * @throws IOException
   *           if there are problems.
   */
  public InputStream getCacheConfigFileInputStream(String cacheConfigUrl)
      throws IOException {
    final String DEBUG_HEADER = "getCacheConfigFileInputStream(): ";
    if (log.isDebug2())
      log.debug2(DEBUG_HEADER + "cacheConfigUrl = " + cacheConfigUrl);

    InputStream is = configCache.find(cacheConfigUrl).getInputStream();
    if (log.isDebug2())
      log.debug2(DEBUG_HEADER + "is == null = " + (is == null));
    return is;
  }

  /**
   * Provides a configuration file in the cache.
   * 
   * @param cacheConfigFileName
   *          A String with the cached configuration file name, without path.
   * @return a ConfigFile with the cached configuration file.
   * @throws IOException
   *           if there are problems.
   */
  private ConfigFile getConfigFileInCache(String cacheConfigFileName)
      throws IOException {
    final String DEBUG_HEADER = "getConfigFileInCache(): ";
    if (log.isDebug2())
      log.debug2(DEBUG_HEADER + "cacheConfigFileName = " + cacheConfigFileName);

    ConfigFile cf = null;

    // Check whether it is a resource file.
    if (resourceConfigFiles.containsKey(cacheConfigFileName)) {
      // Yes: Get it from the cache.
      if (log.isDebug3()) log.debug3(DEBUG_HEADER + "It is a Resource file.");
      cf = configCache.find(cacheConfigFileName);
    } else {
      // No: Check whether there is no cache directory.
      if (cacheConfigDir == null) {
	// Yes:
	log.warning("Attempting to read cache config file: " +
	    cacheConfigFileName + ", but no cache config dir exists");
	throw new IOException("No cache config dir");
      }

      // No: Get the name of the cached file.
      String cfile = new File(cacheConfigDir, cacheConfigFileName).toString();
      if (log.isDebug3()) log.debug3(DEBUG_HEADER + "cfile = " + cfile);

      // Get it from the cache.
      cf = configCache.find(cfile);
    }

    if (log.isDebug2()) log.debug2(DEBUG_HEADER + "cf = " + cf);
    return cf;
  }

  /** Create and return an instance of DynamicConfigFile that will generate
   * content determined by the url.  Logic for new types of dynamic config
   * files should be added here. */
  public DynamicConfigFile newDynamicConfigFile(String url) {
    switch (url) {
    case "dyn:cluster.xml":
      return new DynamicConfigFile(url, this) {
	@Override
	protected void generateFileContent(File file,
					   ConfigManager cfgMgr)
	    throws IOException {
	  generateClusterFile(file);
	}
      };
    default:
      throw new IllegalArgumentException("Unknown dynamic config file: " + url);
    }
  }

  void generateClusterFile(File file) throws IOException {
    StringBuilder sb = new StringBuilder();
    if (clusterUrls == null) {
      clusterUrls = Collections.EMPTY_LIST;
    }
    for (String url : clusterUrls) {
      sb.append("      <value>");
      sb.append(StringEscapeUtils.escapeXml(url));
      sb.append("</value>\n");
    }
    Map<String,String> valMap =
      MapUtil.map("PreUrls", sb.toString(),
		  "PostUrls", "");
    try (Writer wrtr = new BufferedWriter(new FileWriter(file))) {
      TemplateUtil.expandTemplate("org/lockss/config/ClusterTemplate.xml",
	  wrtr, valMap);
    }
  }

  /**
   * Provides the configuration of an archival unit given its identifier and
   * plugin.
   * 
   * @param auId
   *          A String with the identifier of the archival unit.
   * @param plugin
   *          A Plugin with the plugin.
   * @return a Configuration with the configuration of the archival unit.
   */
  public TdbAu getTdbAu(String auId, Plugin plugin) {
    final String DEBUG_HEADER = "getTdbAu(): ";
    if (log.isDebug2()) {
      log.debug2(DEBUG_HEADER + "auId = " + auId);
      log.debug2(DEBUG_HEADER + "plugin = " + plugin);
    }

    // Get the Archival Unit title database from the current configuration.
    TdbAu tdbAu = TdbUtil.getTdbAu(auId, plugin);
    if (log.isDebug3()) log.debug3(DEBUG_HEADER + "tdbAu = " + tdbAu);

    // Check whether the Archival Unit title database has not been found and the
    // configuration is obtained via a Configuration REST web service.
    if (tdbAu == null && restConfigClient.isActive()) {
      // Yes.
      try {
	// Get the Archival Unit title database from the Configuration REST web
	// service.
	TdbAu newTdbAu = restConfigClient.getTdbAu(auId);
	if (log.isDebug3()) log.debug3(DEBUG_HEADER + "newTdbAu = " + newTdbAu);
	newTdbAu.prettyLog(2);

	// Create a new title database.
	Tdb copyTdb = new Tdb();

	// Add the new Archival Unit title database to this new title database.
	boolean added = copyTdb.addTdbAu(newTdbAu);
	if (log.isDebug3()) log.debug3(DEBUG_HEADER + "added = " + added);

	if (added) {
	  tdbAu = copyTdb.getTdbAuById(newTdbAu);
	  if (log.isDebug3()) log.debug3(DEBUG_HEADER + "tdbAu = " + tdbAu);
	}

	// Copy the current title database to the new one.
	copyTdb.copyFrom(getCurrentConfig().getTdb());

	// Make a copy of the current configuration.
	Configuration newConfig = getCurrentConfig().copy();

	// Add to this new configuration the new title database.
	newConfig.setTdb(copyTdb);

	// Install the new configuration.
	installConfig(newConfig);
      } catch (Exception e) {
	log.error("Exception caught getting the configuration of Archival Unit "
	    + auId, e);
      }
    }

    if (tdbAu != null) {
      tdbAu.prettyLog(2);
    }

    return tdbAu;
  }

  /**
   * Adds to the configuration, if necessary, the title database of an archival
   * unit given its identifier and plugin.
   * 
   * @param auId
   *          A String with the identifier of the archival unit.
   * @param plugin
   *          A Plugin with the plugin.
   */
  public void addTdbAu(String auId, Plugin plugin) {
    final String DEBUG_HEADER = "addTdbAu(): ";
    if (log.isDebug2()) {
      log.debug2(DEBUG_HEADER + "auId = " + auId);
      log.debug2(DEBUG_HEADER + "plugin = " + plugin);
    }

    // Get the Archival Unit title database from the current configuration.
    TdbAu tdbAu = TdbUtil.getTdbAu(auId, plugin);
    if (log.isDebug3()) log.debug3(DEBUG_HEADER + "tdbAu = " + tdbAu);

    // Check whether the Archival Unit title database has not been found and the
    // configuration is obtained via a Configuration REST web service.
    if (tdbAu == null && restConfigClient.isActive()) {
      // Yes.
      try {
	// Get the Archival Unit title database from the Configuration REST web
	// service.
	TdbAu newTdbAu = restConfigClient.getTdbAu(auId);
	if (log.isDebug3()) log.debug3(DEBUG_HEADER + "newTdbAu = " + newTdbAu);
	newTdbAu.prettyLog(2);

	// Create a new title database.
	Tdb copyTdb = new Tdb();

	// Add the new Archival Unit title database to this new title database.
	boolean added = copyTdb.addTdbAu(newTdbAu);
	if (log.isDebug3()) log.debug3(DEBUG_HEADER + "added = " + added);

	if (added) {
	  tdbAu = copyTdb.getTdbAuById(newTdbAu);
	  if (log.isDebug3()) log.debug3(DEBUG_HEADER + "tdbAu = " + tdbAu);
	}

	// Copy the current title database to the new one.
	copyTdb.copyFrom(getCurrentConfig().getTdb());

	// Make a copy of the current configuration.
	Configuration newConfig = getCurrentConfig().copy();

	// Add to this new configuration the new title database.
	newConfig.setTdb(copyTdb);

	// Install the new configuration.
	installConfig(newConfig);
      } catch (Exception e) {
	log.error("Exception caught getting the configuration of Archival Unit "
	    + auId, e);
      }
    }

    if (tdbAu != null) {
      tdbAu.prettyLog(2);
    }
  }

  /**
   * Provides the configuration of an archival unit given its identifier.
   * 
   * @param auId
   *          A String with the identifier of the archival unit.
   * @return a Configuration with the configuration of the archival unit.
   */
  public Configuration getAuConfig(String auId, Plugin plugin) {
    final String DEBUG_HEADER = "getAuConfig(): ";
    if (log.isDebug2()) {
      log.debug2(DEBUG_HEADER + "auId = " + auId);
      log.debug2(DEBUG_HEADER + "plugin = " + plugin);
    }

    Configuration auConfig = null;

    // Get the Archival Unit title database.
    TdbAu tdbAu = getTdbAu(auId, plugin);

    // Get the Archival Unit configuration, if possible.
    if (tdbAu != null) {
      tdbAu.prettyLog(2);
      Properties properties = new Properties();
      properties.putAll(tdbAu.getParams());

      auConfig = ConfigManager.fromPropertiesUnsealed(properties);
      if (log.isDebug3()) log.debug3(DEBUG_HEADER + "auConfig = " + auConfig);
    }

    // Check whether no Archival Unit configuration was found.
    if (auConfig == null) {
      // Yes: Try to get it from the REST Configuration service.
      if (restConfigClient.isActive()) {
	try {
	  AuConfiguration auConfiguration = null;

	  try {
	    auConfiguration =
		restConfigClient.getArchivalUnitConfiguration(auId);
	  } catch (LockssRestHttpException lrhe) {
	    // Do nothing: Continue with a null object.
	    log.error("Exception caught getting the configuration of Archival "
		+ "Unit " + auId, lrhe);
	  }

	  if (log.isDebug3())
	    log.debug3(DEBUG_HEADER + "auConfiguration = " + auConfiguration);
	  auConfig =
	      AuConfigurationUtils.toAuidPrefixedConfiguration(auConfiguration);
	  if (log.isDebug3())
	    log.debug3(DEBUG_HEADER + "auConfig = " + auConfig);
	} catch (LockssRestException lre) {
	  log.error("Exception caught getting the configuration of Archival "
	      + "Unit " + auId, lre);
	}
      }

      // Check whether no Archival Unit configuration was found.
      if (auConfig == null) {
        // Yes: Create an empty Archival Unit configuration.
        auConfig = ConfigManager.EMPTY_CONFIGURATION;
        if (log.isDebug3()) log.debug3(DEBUG_HEADER + "auConfig = " + auConfig);
      }
    }

    if (log.isDebug2()) log.debug2(DEBUG_HEADER + "auConfig = " + auConfig);
    return auConfig;
  }

  /**
   * Provides the configuration file of the parent URL of another URL.
   * 
   * @param url
   *          A String with The URL for which the parent URL is requested.
   * @return a ConfigFile with ConfigFile of a URL that is the parent of the
   *         passed URL, or <code>null</code> if the passed URL does not have a
   *         parent URL.
   */
  ConfigFile getUrlParent(String url) {
    final String DEBUG_HEADER = "getUrlParent(): ";
    if (log.isDebug2()) log.debug2(DEBUG_HEADER + "url = " + url);

    ConfigFile urlParent = parentConfigFile.get(url);
    if (log.isDebug2()) log.debug2(DEBUG_HEADER + "urlParent = " + urlParent);
    return urlParent;
  }

  // JMS notification support

  public static final String JMS_PREFIX = MYPREFIX + "jms.";

  /** If true, ConfigManager will send notifications of config-changed
   * events
   */
  public static final String PARAM_ENABLE_JMS_SEND = JMS_PREFIX + "enableSend";
  public static final boolean DEFAULT_ENABLE_JMS_SEND = false;

  /** If true, ConfigManager will register to receive config-changed events
   * (if it's runnning in a client of a config service).
   * @ParamRelevance Rare
   */
  public static final String PARAM_ENABLE_JMS_RECEIVE =
    JMS_PREFIX + "enableReceive";
  public static final boolean DEFAULT_ENABLE_JMS_RECEIVE = true;

  /** The jms topic at which config changed notifications are sent
   * @ParamRelevance Rare
   */
  public static final String PARAM_JMS_NOTIFICATION_TOPIC =
    JMS_PREFIX + "topic";
  public static final String DEFAULT_JMS_NOTIFICATION_TOPIC =
    "ConfigChangedTopic";

  /** The jms clientid of the config manager.
   * @ParamRelevance Rare
   */
  public static final String PARAM_JMS_CLIENT_ID = JMS_PREFIX + "clientId";
//   public static final String DEFAULT_JMS_CLIENT_ID = "ConfigManger";
  public static final String DEFAULT_JMS_CLIENT_ID = null;

  private Consumer jmsConsumer;
  private Producer jmsProducer;
  private String notificationTopic = DEFAULT_JMS_NOTIFICATION_TOPIC;
  private boolean enableJmsSend = DEFAULT_ENABLE_JMS_SEND;
  private boolean enableJmsReceive = DEFAULT_ENABLE_JMS_RECEIVE;
  private String clientId = DEFAULT_JMS_CLIENT_ID;

  // JMS manager starts after ConfigManger, must wait before creating
  // connections

  // TK This is too late.  Could update between client xfer and appRunning,
  // would miss notification (both server and client problem)
  void schedSetUpJmsNotifications() {
    Thread th = new Thread() {
	public void run() {
	  try {
	    if (getApp() != null) {
	      getApp().waitUntilAppRunning();
	    } else {
	      LockssApp app = LockssApp.getLockssApp();
	      if (app != null) {
		app.waitUntilAppRunning();
	      }
	    }
	    setUpJmsNotifications();
	  } catch (InterruptedException e) {}
	}};
    th.start();
  }

  private boolean isJMSManager() {
    try {
      return null != LockssApp.getManagerByTypeStatic(JMSManager.class);
    } catch (IllegalArgumentException | NullPointerException e) {
      return false;
    }
  }

  // Overridable for testing
  protected boolean shouldSendNotifications() {
    return enableJmsSend && !restConfigClient.isActive()
      && isJMSManager();
  }

  protected boolean shouldReceiveNotifications() {
    return enableJmsReceive && restConfigClient.isActive()
      && isJMSManager();
  }

  void setUpJmsNotifications() {
    if (shouldReceiveNotifications()) {
      // If we're a client of a config service, set up a listener
      log.debug("Creating consumer");
      try {
	jmsConsumer =
	  Consumer.createTopicConsumer(clientId,
					   notificationTopic,
					   new MyMessageListener("Config Listener"));
      } catch (JMSException e) {
	log.error("Couldn't create jms consumer", e);
      }
    }
    if (shouldSendNotifications()) {
      log.debug("Creating producer");
      // else set up a notifier
      try {
	jmsProducer = Producer.createTopicProducer(clientId, notificationTopic);
      } catch (JMSException e) {
	log.error("Couldn't create jms producer", e);
      }
    }
  }

<<<<<<< HEAD
=======
  void stopJms() {
    log.debug("stopJms");
    Producer p = jmsProducer;
    if (p != null) {
      try {
	jmsProducer = null;
	p.closeConnection();
	log.debug("Closed producer");
      } catch (JMSException e) {
	log.error("Couldn't stop jms producer", e);
      }
    }
    Consumer c = jmsConsumer;
    if (c != null) {
      try {
	jmsConsumer = null;
	c.closeConnection();
      } catch (JMSException e) {
	log.error("Couldn't stop jms consumer", e);
      }
    }
  }

>>>>>>> 4af61732
  // JMS notification support

  // Notification message is a map:
  // verb - Name of state class (e.g., AuState)
  // auid - if object is per-AU

  // AU create/delete events are handled here, rather than with
  // PluginManager's AuEvent mechanism, because it's the configuration
  // addition / change / deletion that brings the AU into existence /
  // reconfigures it / deletes it that's of interest to other cluster
  // members, not the happenstance creation/deletion of AU instances in
  // this jvm, which can happen for unrelated reasons.
  //
  // Deactivate is treated as a config change ("store") here because that's
  // what it looks like to the DB store code.

  public static final String CONFIG_NOTIFY_VERB = "verb";
  public static final String CONFIG_NOTIFY_AUID = "auid";


  void notifyAuConfigChanged(String auid, AuConfiguration auConfig) {
    if (jmsProducer != null) {
      Map<String,Object> map = new HashMap<>();
      map.put(CONFIG_NOTIFY_VERB, "AuConfigStored");
      map.put(CONFIG_NOTIFY_AUID, auid);
      try {
	jmsProducer.sendMap(map);
      } catch (JMSException e) {
	log.error("Couldn't send AuConfigStored notification", e);
      }
    }
  }

  void notifyAuConfigRemoved(String auid) {
    if (jmsProducer != null) {
      Map<String,Object> map = new HashMap<>();
      map.put(CONFIG_NOTIFY_VERB, "AuConfigRemoved");
      map.put(CONFIG_NOTIFY_AUID, auid);
      try {
	jmsProducer.sendMap(map);
      } catch (JMSException e) {
	log.error("Couldn't send AuConfigRemoved notification", e);
      }
    }
  }

  void notifyConfigChanged() {
    if (jmsProducer != null) {
      Map<String,Object> map = new HashMap<>();
      map.put(CONFIG_NOTIFY_VERB, "GlobalConfigChanged");
      try {
	jmsProducer.sendMap(map);
      } catch (JMSException e) {
	log.error("foo", e);
      }
    }
  }

  /** Incoming JMS message */
  protected void receiveConfigChangedNotification(Map map) {
    log.debug2("Received notification: " + map);
    try {
      String verb = (String)map.get(CONFIG_NOTIFY_VERB);
      String auid = (String)map.get(CONFIG_NOTIFY_AUID);
      switch (verb) {
      case "GlobalConfigChanged":
	// Global config has changed, signal thread to reload it
	requestReload();
	break;
      case "AuConfigStored":
	// Invoke the auConfigChanged() method of all the callbacks
	runCallbacks(new java.util.function.Consumer<Configuration.Callback>() {
	    public void accept(Configuration.Callback cb) {
	      cb.auConfigChanged(auid);
	    }});
	break;
      case "AuConfigRemoved":
	// Invoke the auConfigRemoved() method of all the callbacks
	runCallbacks(new java.util.function.Consumer<Configuration.Callback>() {
	    public void accept(Configuration.Callback cb) {
	      cb.auConfigRemoved(auid);
	    }});
	break;
      default:
	log.warning("Received unknown config changed notification: " + map);
      }
    } catch (ClassCastException e) {
      log.error("Wrong type field in message: " + map, e);
    }
  }


  /**
   * Provides the input stream to the content of this configuration file if the
   * passed preconditions are met.
   * 
   * @param cacheConfigUrl
   *          A String with the cached configuration file URL.
   * @param preconditions
   *          An HttpRequestPreconditions with the request preconditions to be
   *          met.
   * @return a ConfigFileReadWriteResult with the result of the operation.
   * @throws IOException
   *           if there are problems accessing the configuration file.
   */
  public ConfigFileReadWriteResult conditionallyReadCacheConfigFile(
      String cacheConfigUrl, HttpRequestPreconditions preconditions)
	  throws IOException {
    final String DEBUG_HEADER = "conditionallyReadCacheConfigFile(): ";
    if (log.isDebug2()) {
      log.debug2(DEBUG_HEADER + "cacheConfigUrl = " + cacheConfigUrl);
      log.debug2(DEBUG_HEADER + "preconditions = " + preconditions);
    }

    ConfigFile cf = configCache.find(cacheConfigUrl);
    if (log.isDebug3()) log.debug3(DEBUG_HEADER + "cf = " + cf);
    return cf.conditionallyRead(preconditions);
  }

  /**
   * Writes the passed content to a cached configuration file if the passed
   * preconditions are met.
   * 
   * @param cacheConfigUrl
   *          A String with the cached configuration file URL.
   * @param preconditions
   *          An HttpRequestPreconditions with the request preconditions to be
   *          met.
   * @param inputStream
   *          An InputStream to the content to be written to the cached
   *          configuration file.
   * @return a ConfigFileReadWriteResult with the result of the operation.
   * @throws IOException
   *           if there are problems.
   */
  public ConfigFileReadWriteResult conditionallyWriteCacheConfigFile(
      String cacheConfigUrl, HttpRequestPreconditions preconditions,
      InputStream inputStream) throws IOException {
    final String DEBUG_HEADER = "conditionallyWriteCacheConfigFile(): ";
    if (log.isDebug2()) {
      log.debug2(DEBUG_HEADER + "cacheConfigUrl = " + cacheConfigUrl);
      log.debug2(DEBUG_HEADER + "preconditions = " + preconditions);
      log.debug2(DEBUG_HEADER + "inputStream = " + inputStream);
    }

    if (cacheConfigDir == null) {
      log.warning("Attempting to write cache config file: " + cacheConfigUrl
	  + ", but no cache config dir exists");
      throw new RuntimeException("No cache config dir");
    }

    ConfigFile cf = configCache.find(cacheConfigUrl);
    if (log.isDebug3()) log.debug3(DEBUG_HEADER + "cf = " + cf);

    // Write the file.
    ConfigFileReadWriteResult writeResult =
	cf.conditionallyWrite(preconditions, inputStream);

    // Check whether the file was successfully written.
    if (writeResult.isPreconditionsMet()) {
      // Yes: Reload the configuration.
      requestReload();
    }

    return writeResult;
  }

  /**
   * Provides the counter of configuration reload requests.
   * 
   * @return an int with the counter of configuration reload requests.
   */
  public int getConfigReloadRequestCounter() {
    return configReloadRequestCounter;
  }

  /**
   * Provides a connection to the database.
   *
   * @return a Connection with the connection to the database.
   * @throws DbException
   *           if any problem occurred accessing the database.
   */
  public Connection getConnection() throws DbException {
    return getConfigManagerSql().getConnection();
  }

  /**
   * Provides the configuration manager SQL executor.
   * 
   * @return a ConfigManagerSql with the configuration manager SQL executor.
   * @throws DbException
   *           if any problem occurred accessing the database.
   */
  private ConfigManagerSql getConfigManagerSql() throws DbException {
    if (configManagerSql == null) {
      if (theApp == null) {
	configManagerSql = new ConfigManagerSql(
	    LockssApp.getManagerByTypeStatic(ConfigDbManager.class));
      } else {
	configManagerSql = new ConfigManagerSql(
	    theApp.getManagerByType(ConfigDbManager.class));
      }
    }

    return configManagerSql;
  }

  /**
   * Provides the Archival Unit configurations that involve some plugins.
   * 
   * @param pluginKeys
   *          A Collection<String> with the identifiers of the plugins for which
   *          the Archival Unit configurations are requested.
   * @return a Map<String, List<AuConfiguration>> with all the Archival Unit
   *         configurations, keyed by plugin.
   * @throws DbException
   *           if any problem occurred accessing the database.
   * @throws IOException
   *           if any IO problem occurred.
   * @throws LockssRestException
   *           if any problem occurred accessing the REST service.
   */
  public Map<String, List<AuConfiguration>> retrieveAllPluginsAusConfigurations(
      Collection<String> pluginKeys)
	  throws DbException, IOException, LockssRestException {
    if (log.isDebug2()) log.debug2("pluginKeys = " + pluginKeys);

    Collection<AuConfiguration> auConfigurations =
	retrieveAllArchivalUnitConfiguration();
    if (log.isDebug3()) log.debug3("auConfigurations = " + auConfigurations);

    Map<String, List<AuConfiguration>> result = new HashMap<>();

    for (AuConfiguration auConfiguration : auConfigurations) {
      if (log.isDebug3()) log.debug3("auConfiguration = " + auConfiguration);
      String auId = auConfiguration.getAuId();
      if (log.isDebug3()) log.debug3("auId = " + auId);
      int endPluginLocation = auId.indexOf("&");
      String pluginId = auId.substring(0, endPluginLocation);
      if (log.isDebug3()) log.debug3("pluginId = " + pluginId);

      // Check whether this plugin is of interest.
      if (pluginKeys.contains(pluginId)) {
	// Yes: Get the configurations of the Archival Units already linked to
	// this plugin in the result.
	List<AuConfiguration> pluginAuConfigs = result.get(pluginId);
	if (log.isDebug3()) log.debug3("pluginAuConfigs = " + pluginAuConfigs);

	// Check whether this is this plugin first Archival Unit processed.
	if (pluginAuConfigs == null) {
	  // Yes: Initialize the Archival Unit configuration collection linked
	  // this plugin.
	  pluginAuConfigs = new ArrayList<>();
	  result.put(pluginId, pluginAuConfigs);
	}

	// Add this Archival Unit configuration to the collection.
	pluginAuConfigs.add(auConfiguration);
      }
    }

    if (log.isDebug2()) log.debug2("result.size() = " + result.size());
    return result;
  }

  /**
   * Stores in the database the configuration of an Archival Unit.
   * 
   * @param auConfiguration
   *          An AuConfiguration with the Archival Unit configuration to be
   *          stored.
   * @throws DbException
   *           if any problem occurred accessing the database.
   * @throws LockssRestException
   *           if any problem occurred accessing the REST service.
   */
  public void storeArchivalUnitConfiguration(AuConfiguration auConfiguration)
      throws DbException, LockssRestException {
    if (log.isDebug2()) log.debug2("auConfiguration = " + auConfiguration);

    // Validate the passed argument.
    if (auConfiguration == null) {
      throw new IllegalArgumentException("AuConfig is null");
    }

    // Get and parse the Archival Unit identifier.
    String auid = auConfiguration.getAuId();
    String pluginId = PluginManager.pluginIdFromAuId(auid);
    String auKey = PluginManager.auKeyFromAuId(auid);

    // Get the configuration to be stored.
    Map<String, String> auConfig = auConfiguration.getAuConfig();

    // Validate the configuration.
    if (auConfig == null || auConfig.isEmpty()) {
      throw new IllegalArgumentException("Empty ArchivalUnit configuration");
    }

    if (log.isDebug3()) log.debug3("restConfigClient.isActive() = "
	+ restConfigClient.isActive());

    if (restConfigClient.isActive()) {
<<<<<<< HEAD
      log.debug2("Update AU config with REST client: " + auid);
      result = restConfigClient.putArchivalUnitConfiguration(auConfiguration);
    } else {
      log.debug2("Update AU config to DB: " + auid);
      result = getConfigManagerSql().addArchivalUnitConfiguration(pluginId,
	  auKey, auConfig);
=======
      try {
	restConfigClient.putArchivalUnitConfiguration(auConfiguration);
      } catch (LockssRestHttpException lrhe) {
	// Do nothing.
	log.error("Exception caught storing the Archival Unit configuration '"
	    + auConfiguration + "'", lrhe);
      }
    } else {
      getConfigManagerSql().addArchivalUnitConfiguration(pluginId, auKey,
	  auConfig);
>>>>>>> 4af61732
      notifyAuConfigChanged(auid, auConfiguration);
    }
  }

  /**
   * Provides all the Archival Unit configurations stored in the database.
   * 
   * @return a Collection<AuConfiguration> with all the Archival Unit
   *         configurations.
   * @throws DbException
   *           if any problem occurred accessing the database.
   * @throws IOException
   *           if any IO problem occurred.
   * @throws LockssRestException
   *           if any problem occurred accessing the REST service.
   */
  public Collection<AuConfiguration> retrieveAllArchivalUnitConfiguration()
      throws DbException, IOException, LockssRestException {
    if (log.isDebug2()) log.debug2("Invoked");

    Collection<AuConfiguration> result = null;

    if (log.isDebug3()) log.debug3("restConfigClient.isActive() = "
	+ restConfigClient.isActive());

    if (restConfigClient.isActive()) {
      try {
	result = restConfigClient.getAllArchivalUnitConfiguration();
      } catch (LockssRestHttpException lrhe) {
	log.error("Exception caught getting the configurations of all Archival "
	    + "Units", lrhe);
	result = Collections.emptyList();
      }
    } else {
      result = new ArrayList<>();

      // Retrieve from the database all the Archival Unit configurations.
      Map<String, Map<String, String>> auConfigurations = getConfigManagerSql().
	  findAllArchivalUnitConfiguration();

      // Loop through all the retrieved Archival Units identifiers.
      for (String auId : auConfigurations.keySet()) {
	if (log.isDebug3()) log.debug3("auId = " + auId);

	// Get the configuration of this Archival Unit.
	Map<String, String> auConfig = auConfigurations.get(auId);
	if (log.isDebug3()) log.debug3("auConfig = " + auConfig);

	// Add it to the result.
	result.add(new AuConfiguration(auId, auConfig));
      }
    }

    if (log.isDebug2()) log.debug2("result.size() = " + result.size());
    return result;
  }

  /**
   * Provides the configuration of an Archival Unit stored in the database.
   * 
   * @param auid
   *          A String with the Archival Unit identifier.
   * @return an AuConfiguration with the Archival Unit configuration.
   * @throws DbException
   *           if any problem occurred accessing the database.
   * @throws LockssRestException
   *           if any problem occurred accessing the REST service.
   */
  public AuConfiguration retrieveArchivalUnitConfiguration(String auid)
      throws DbException, LockssRestException {
    if (log.isDebug2()) log.debug2("auid = " + auid);

    AuConfiguration result = null;

    if (log.isDebug3()) log.debug3("restConfigClient.isActive() = "
	+ restConfigClient.isActive());

    if (restConfigClient.isActive()) {
      try {
	result = restConfigClient.getArchivalUnitConfiguration(auid);
      } catch (LockssRestHttpException lrhe) {
	// Do nothing: Continue with a null object.
	log.error("Exception caught getting the configuration of Archival "
	    + "Unit " + auid, lrhe);
      }
    } else {
      Connection conn = null;

      try {
	// Get a connection to the database.
	conn = getConnection();

	result = retrieveArchivalUnitConfiguration(conn, auid);
      } finally {
	DbManager.safeRollbackAndClose(conn);
      }
    }

    if (log.isDebug2()) log.debug2("result = " + result);
    return result;
  }

  /**
   * Provides the configuration of an Archival Unit stored in the database.
   * 
   * @param conn
   *          A Connection with the database connection to be used.
   * @param auid
   *          A String with the Archival Unit identifier.
   * @return an AuConfiguration with the Archival Unit configuration.
   * @throws DbException
   *           if any problem occurred accessing the database.
   */
  public AuConfiguration retrieveArchivalUnitConfiguration(Connection conn,
      String auid) throws DbException {
    if (log.isDebug2()) log.debug2("auid = " + auid);

    AuConfiguration result = null;

    // Parse the Archival Unit identifier.
    String pluginId = PluginManager.pluginIdFromAuId(auid);
    String auKey = PluginManager.auKeyFromAuId(auid);

    // Retrieve the Archival Unit configuration stored in the database.
    Map<String, String> auConfig = getConfigManagerSql()
	.findArchivalUnitConfiguration(conn, pluginId, auKey);

    // Check whether a configuration was found.
    if (!auConfig.isEmpty()) {
      // Yes.
      result = new AuConfiguration(auid, auConfig);
    }

    if (log.isDebug2()) log.debug2("result = " + result);
    return result;
  }

  /**
   * Provides the creation time of an Archival Unit configuration stored in the
   * database.
   * 
   * @param auid
   *          A String with the Archival Unit identifier.
   * @return a Long with the Archival Unit configuration creation time, as epoch
   *         milliseconds.
   * @throws DbException
   *           if any problem occurred accessing the database.
   */
  public Long retrieveArchivalUnitConfigurationCreationTime(String auid)
      throws DbException {
    if (log.isDebug2()) log.debug2("auid = " + auid);

    // Parse the Archival Unit identifier.
    String pluginId = PluginManager.pluginIdFromAuId(auid);
    String auKey = PluginManager.auKeyFromAuId(auid);

    // Retrieve the Archival Unit configuration creation time stored in the
    // database.
    Long creationTime =
	getConfigManagerSql().findArchivalUnitCreationTime(pluginId, auKey);

    if (log.isDebug2()) log.debug2("creationTime = " + creationTime);
    return creationTime;
  }

  /**
   * Provides the last update time of an Archival Unit configuration stored in
   * the database.
   * 
   * @param auid
   *          A String with the Archival Unit identifier.
   * @return a Long with the Archival Unit configuration last update time, as
   *         epoch milliseconds.
   * @throws DbException
   *           if any problem occurred accessing the database.
   */
  public Long retrieveArchivalUnitConfigurationLastUpdateTime(String auid)
      throws DbException {
    if (log.isDebug2()) log.debug2("auid = " + auid);

    // Parse the Archival Unit identifier.
    String pluginId = PluginManager.pluginIdFromAuId(auid);
    String auKey = PluginManager.auKeyFromAuId(auid);

    // Retrieve the Archival Unit configuration last update time stored in the
    // database.
    Long lastUpdateTime =
	getConfigManagerSql().findArchivalUnitLastUpdateTime(pluginId, auKey);

    if (log.isDebug2()) log.debug2("creationTime = " + lastUpdateTime);
    return lastUpdateTime;
  }


  /**
   * Removes from the database the configuration of an Archival Unit.
   * 
   * @param auid
   *          A String with the Archival Unit identifier.
   * @throws DbException
   *           if any problem occurred accessing the database.
   * @throws LockssRestException
   *           if any problem occurred accessing the REST service.
   */
  public void removeArchivalUnitConfiguration(String auid)
      throws DbException, LockssRestException {
    if (log.isDebug2()) log.debug2("auid = " + auid);

    if (log.isDebug3()) log.debug3("restConfigClient.isActive() = "
	+ restConfigClient.isActive());

    if (restConfigClient.isActive()) {
      try {
	restConfigClient.deleteArchivalUnitConfiguration(auid);
      } catch (LockssRestHttpException lrhe) {
	// Do nothing.
	log.error("Exception caught deleting the configuration of Archival "
	    + "Unit " + auid, lrhe);
      }
    } else {
      // Parse the Archival Unit identifier.
      String pluginId = PluginManager.pluginIdFromAuId(auid);
      String auKey = PluginManager.auKeyFromAuId(auid);

      // Remove the Archival Unit configuration from the database.
      getConfigManagerSql().removeArchivalUnit(pluginId, auKey);

      notifyAuConfigRemoved(auid);
    }

    if (log.isDebug2()) log.debug2("Done");
    return;
  }

  /**
   * Initializes the configuration database
   */
  public void deferredConfigDbInit() {
    // Load the au.txt file into the database, if appropriate.
    if (log.isDebug3()) log.debug3("restConfigClient.isActive() = "
	+ restConfigClient.isActive());

    if (!restConfigClient.isActive()) {
      loadAuTxtFileIntoDb();
    }
  }

  /**
   * Loads the au.txt file into the database, if found.
   */
  public void loadAuTxtFileIntoDb() {
    log.debug2("Invoked");
    if (log.isDebug3()) log.debug3("cacheConfigDir = " + cacheConfigDir);

    // Locate the au.txt file.
    File auTxtFile = new File(cacheConfigDir, CONFIG_FILE_AU_CONFIG);
    if (log.isDebug3()) log.debug3("auTxtFile = " + auTxtFile);

    // Check whether the file exists.
    if (auTxtFile.exists()) {
      // Yes.
      log.info("Loading file " + auTxtFile
	  + " into the AU configuration database");

      Connection conn = null;
      boolean successful = false;
      int addedCount = 0;
      int totalAddedCount = 0;

      try {
        // Get a connection to the database.
        conn = getConfigManagerSql().getConnection();

	// Load the Archival Unit configurations from the file.
	Configuration orgLockssAu = getConfigGeneration(auTxtFile.getPath(),
	    false, true, "cache config", trueKeyPredicate).getConfig()
	    .getConfigTree(PluginManager.PARAM_AU_TREE);

	// Loop through all the plugins found in the file.
	for (Iterator pluginIter = orgLockssAu.nodeIterator();
	    pluginIter.hasNext();) {
	  String pluginKey = (String)pluginIter.next();
	  if (log.isDebug3()) log.debug3("pluginKey = " + pluginKey);

	  // Loop through all the Archival Units found for this plugin.
	  for (Iterator auIter = orgLockssAu.nodeIterator(pluginKey);
	      auIter.hasNext(); ) {
	    String auKey = (String)auIter.next();
	    if (log.isDebug3()) log.debug3("auKey = " + auKey);
	    String auIdKey = pluginKey + "." + auKey;
	    if (log.isDebug3()) log.debug3("auIdKey = " + auIdKey);

	    // Get the configuration properties for this Archival Unit.
	    Configuration auConf = orgLockssAu.getConfigTree(auIdKey);
	    if (log.isDebug3()) log.debug3("auConf = " + auConf);

	    Map<String, String> auConfig = new HashMap<>();

	    // Loop through all the property keys of this Archival Unit.
	    for (String key : auConf.keySet()) {
	      String value = auConf.get(key);
	      if (log.isDebug3())
		log.debug3("key = " + key + ", value = " + value);

	      // Populate the Archival Unit configuration map with this
	      // property.
	      auConfig.put(key, value);
	    }

	    // Write to the database the configuration properties of this
	    // Archival Unit.
	    Long auSeq = getConfigManagerSql().addArchivalUnitConfiguration(
		conn, pluginKey, auKey, auConfig, false);
	    if (log.isDebug3()) log.debug3("auSeq = " + auSeq);

	    // Commit the configurations written since the last commit if the
	    // maximum pending count has been reached.
	    addedCount++;

	    if (addedCount % auInsertCommitCount == 0) {
	      ConfigDbManager.commitOrRollback(conn, log);
	      totalAddedCount += addedCount;
	      addedCount = 0;
	    }
	  }
	}

	// Commit the configurations written since the last commit.
	if (addedCount > 0) {
	  ConfigDbManager.commitOrRollback(conn, log);
	  totalAddedCount += addedCount;
	}

	successful = true;
	log.info("Loaded " + totalAddedCount
	    + " Archival Unit configurations to the database");
      } catch (DbException dbe) {
	log.critical("Error storing contents of file '" + auTxtFile
	    + "' in the database", dbe);
      } catch (IOException ioe) {
	log.critical("Error reading contents of file '" + auTxtFile + "'", ioe);
      } finally {
	DbManager.safeRollbackAndClose(conn);
      }

      //TODO: Record failed AUs?
      // Mark the au.txt file as migrated, to avoid processing it again, if the
      // process loaded all the Archival Units without errors.
      if (successful) {
	boolean renamed = auTxtFile.renameTo(new File(cacheConfigDir,
	    CONFIG_FILE_AU_CONFIG + ".migrated"));
	if (log.isDebug3()) log.debug3("renamed = " + renamed);
      }
      log.debug2("Done");
    }
  }

  /**
   * Writes to an output stream the Archival Unit configuration database.
   * 
   * @param outputStream
   *          An OutputStream where to write the configurations of all the
   *          Archival Units stored in the database.
   * @throws IOException
   *           if there are problems writing to the output stream
   * @throws DbException
   *           if any problem occurred accessing the database.
   */
  public void writeAuConfigurationDatabaseBackupToZip(OutputStream outputStream)
      throws IOException, DbException {
    getConfigManagerSql().processAllArchivalUnitConfigurations(outputStream);
  }

  private class MyMessageListener
    extends Consumer.SubscriptionListener {

    MyMessageListener(String listenerName) {
      super(listenerName);
    }

    @Override
    public void onMessage(Message message) {
      if (log.isDebug3()) log.debug3("onMessage: " + message);
      try {
        Object msgObject = Consumer.convertMessage(message);
	if (msgObject instanceof Map) {
	  receiveConfigChangedNotification((Map)msgObject);
	} else {
	  log.warning("Unknown notification type: " + msgObject);
	}
      } catch (JMSException e) {
	log.warning("Can't decode JMS message", e);
      }
    }
  }

  class AbortConfigLoadException extends RuntimeException {
    AbortConfigLoadException(String msg) {
      super(msg);
    }

    AbortConfigLoadException(String msg, Throwable cause) {
      super(msg, cause);
    }
  }

  // Handler thread, periodically reloads config

  private class HandlerThread extends LockssThread {
    private long lastReload = 0;
    private volatile boolean goOn = true;
    private Deadline nextReload;
    private volatile boolean running = false;
    private volatile boolean goAgain = false;

    private HandlerThread(String name) {
      super(name);
    }

    public void lockssRun() {
      Thread.currentThread().setPriority(Thread.NORM_PRIORITY + 1);
      startWDog(WDOG_PARAM_CONFIG, WDOG_DEFAULT_CONFIG);
      triggerWDogOnExit(true);

      // repeat every 10ish minutes until first successful load, then
      // according to org.lockss.parameterReloadInterval, or 30 minutes.
      while (goOn) {
	pokeWDog();
	running = true;
	try {
	  if (updateConfig()) {
	    if (tiny != null) {
	      stopTinyUi();
	    }
	    // true iff loaded config has changed
	    if (!goOn) {
	      break;
	    }
	    lastReload = TimeBase.nowMs();
	    //	stopAndOrStartThings(true);
	  } else {
	    if (lastReload == 0) {
	      if (tiny == null) {
		startTinyUi();
	      } else {
		updateTinyData();
	      }
	    }
	  }
	  pokeWDog();			// in case update took a long time
	  long reloadRange = reloadInterval/4;
	  nextReload = Deadline.inRandomRange(reloadInterval - reloadRange,
					      reloadInterval + reloadRange);
	  log.debug2(nextReload.toString());
	  running = false;
	  if (goOn && !goAgain) {
	    try {
	      nextReload.sleep();
	    } catch (InterruptedException e) {
	      // just wakeup and check for exit
	    }
	  }
	} catch (AbortConfigLoadException e) {
	  log.warning("Config reload thread aborted");
	  // just exit
	}
	goAgain = false;
      }
    }

    private void stopHandler() {
      goOn = false;
      this.interrupt();
    }

    void forceReloadIn(long millis) {
      if (running) {
	// can be called from reload thread, in which case an immediate
	// repeat is necessary
	goAgain = true;
      }
      if (nextReload != null) {
	nextReload.expireIn(millis);
      }
    }
  }
}<|MERGE_RESOLUTION|>--- conflicted
+++ resolved
@@ -3721,8 +3721,6 @@
     }
   }
 
-<<<<<<< HEAD
-=======
   void stopJms() {
     log.debug("stopJms");
     Producer p = jmsProducer;
@@ -3746,7 +3744,6 @@
     }
   }
 
->>>>>>> 4af61732
   // JMS notification support
 
   // Notification message is a map:
@@ -4050,14 +4047,6 @@
 	+ restConfigClient.isActive());
 
     if (restConfigClient.isActive()) {
-<<<<<<< HEAD
-      log.debug2("Update AU config with REST client: " + auid);
-      result = restConfigClient.putArchivalUnitConfiguration(auConfiguration);
-    } else {
-      log.debug2("Update AU config to DB: " + auid);
-      result = getConfigManagerSql().addArchivalUnitConfiguration(pluginId,
-	  auKey, auConfig);
-=======
       try {
 	restConfigClient.putArchivalUnitConfiguration(auConfiguration);
       } catch (LockssRestHttpException lrhe) {
@@ -4068,7 +4057,6 @@
     } else {
       getConfigManagerSql().addArchivalUnitConfiguration(pluginId, auKey,
 	  auConfig);
->>>>>>> 4af61732
       notifyAuConfigChanged(auid, auConfiguration);
     }
   }
