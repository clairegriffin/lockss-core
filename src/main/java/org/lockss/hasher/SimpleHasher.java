/*
 * $Id$
 */

/*

Copyright (c) 2000-2014 Board of Trustees of Leland Stanford Jr. University,
all rights reserved.

Permission is hereby granted, free of charge, to any person obtaining a copy
of this software and associated documentation files (the "Software"), to deal
in the Software without restriction, including without limitation the rights
to use, copy, modify, merge, publish, distribute, sublicense, and/or sell
copies of the Software, and to permit persons to whom the Software is
furnished to do so, subject to the following conditions:

The above copyright notice and this permission notice shall be included in
all copies or substantial portions of the Software.

THE SOFTWARE IS PROVIDED "AS IS", WITHOUT WARRANTY OF ANY KIND, EXPRESS OR
IMPLIED, INCLUDING BUT NOT LIMITED TO THE WARRANTIES OF MERCHANTABILITY,
FITNESS FOR A PARTICULAR PURPOSE AND NONINFRINGEMENT.  IN NO EVENT SHALL
STANFORD UNIVERSITY BE LIABLE FOR ANY CLAIM, DAMAGES OR OTHER LIABILITY,
WHETHER IN AN ACTION OF CONTRACT, TORT OR OTHERWISE, ARISING FROM, OUT OF OR
IN CONNECTION WITH THE SOFTWARE OR THE USE OR OTHER DEALINGS IN THE SOFTWARE.

Except as contained in this notice, the name of Stanford University shall not
be used in advertising or otherwise to promote the sale, use or other dealings
in this Software without prior written authorization from Stanford University.

*/
package org.lockss.hasher;

import java.io.*;
import java.security.*;
import java.util.Date;
import java.util.Map;
import java.util.concurrent.Future;
import java.util.concurrent.LinkedBlockingQueue;
import java.util.concurrent.ThreadPoolExecutor;
import java.util.concurrent.TimeUnit;
import org.mortbay.util.B64Code;
import org.apache.commons.lang3.StringUtils;
import org.lockss.servlet.ServletUtil;
import org.lockss.util.*;
import org.lockss.util.time.TimeBase;
import org.lockss.plugin.*;
import org.lockss.plugin.ArchivalUnit.ConfigurationException;
import org.lockss.poller.Poll;
import org.lockss.poller.PollSpec;
import org.lockss.protocol.LcapMessage;
import org.lockss.app.LockssDaemon;
import org.lockss.config.ConfigManager;
import org.lockss.config.Configuration;
import org.lockss.config.CurrentConfig;
import org.lockss.daemon.*;

/** Utilitiy class to hash a CUS as a single batch and record the results
 * in a file.  By default the content is *not* filtered; use setFiltered()
 * to change.
 */
public class SimpleHasher {
  static Logger log = Logger.getLogger();

  private static final String PREFIX = Configuration.PREFIX + "hashcus.";

  /** If set to a positive number, the record of each filtered stream is
   * truncated to that many bytes.  -1 means no limit */
  public static final String PARAM_TRUNCATE_FILTERED_STREAM = 
    PREFIX + "truncateFilteredStream";
  public static final long DEFAULT_TRUNCATE_FILTERED_STREAM = 100 * 1024;

  private static final String THREADPOOL_PREFIX = PREFIX + "threadPool.";

  /** Max number of background threads running UI-initiated hashes */
  static final String PARAM_THREADPOOL_SIZE =
    THREADPOOL_PREFIX + "size";
  static final int DEFAULT_THREADPOOL_SIZE = 1;

  /** Duration after which idle threads will be terminated..  -1 = never */
  public static final String PARAM_THREADPOOL_KEEPALIVE =
    THREADPOOL_PREFIX + "keepAlive";
  static final long DEFAULT_THREADPOOL_KEEPALIVE = 5 * Constants.MINUTE;

  /** Priority at which background hash threads should run.  Changing this
   * does not alter the priority of already running hashes. */
  static final String PARAM_THREADPOOL_PRIORITY =
    THREADPOOL_PREFIX + "priority";
  static final int DEFAULT_THREADPOOL_PRIORITY = 5;

  private static final int MAX_RANDOM_SEARCH = 100000;

  // Hack for testing
  private static File tempDir = null;

  public static void setTempDir(File dir) {
    tempDir = dir;
  }

  /**
   * The types of possible hashes to be performed.
   */
  public static enum HashType {
    V1Content, V1Name, V1File, V3Tree, V3File;
  }

  public static final HashType DEFAULT_HASH_TYPE = HashType.V3Tree;

  /**
   * The types of possible encodings of the results.
   */
  public static enum ResultEncoding {
    Base64, Hex;
  }

  public static final ResultEncoding DEFAULT_RESULT_ENCODING =
      ResultEncoding.Hex;

  /**
   * The possible statuses of a hasher.
   */
  public static enum HasherStatus {
    NotStarted(false),
    Init(false),
    Starting(false),
    Running(false),
    Done(true),
    Error(true),
    RequestError(true);

    final boolean isDone;

    HasherStatus(boolean isDone) {
      this.isDone = isDone;
    }
    public boolean isDone() {
      return isDone;
    }

   }

  /**
   * Structure used to record state of asynchronous hashing operations.
   */
  public static class ParamsAndResult {
    public HasherParams params;
    public HasherResult result;

    ParamsAndResult(HasherParams params, HasherResult result) {
      this.params = params;
      this.result = result;
    }
  }

  private static ThreadPoolExecutor EXECUTOR;

  // Support for old numeric input values.
  private HashType[] hashTypeCompat = {
    null,
    HashType.V1Content,
    HashType.V1Name,
    HashType.V1File,
    HashType.V3Tree,
    HashType.V3File
  };

  private MessageDigest digest;
  private PatternFloatMap resultWeightMap = null;
  private byte[] challenge;
  private byte[] verifier;
  private boolean isFiltered = false;
  private boolean isIncludeUrl = false;
  private boolean isIncludeWeight = false;
  private boolean isExcludeSuspectVersions = false;
  private boolean isBase64 = false;

  private int nbytes = 1000;
  private long bytesHashed = 0;
  private int filesHashed = 0;
  private long elapsedTime;

  public SimpleHasher(MessageDigest digest, byte[] challenge, byte[] verifier) {
    this.digest = digest;
    this.challenge = challenge;
    this.verifier = verifier;
  }

  public SimpleHasher(MessageDigest digest) {
    this(digest, null, null);
  }

  public long getBytesHashed() {
    return bytesHashed;
  }

  public int getFilesHashed() {
    return filesHashed;
  }

  public long getElapsedTime() {
    return elapsedTime;
  }

  /**
   * Determines whether to hash filtered or raw content.  Default is
   * unfiltered (false)
   * @param val if true hash filtered content, if false hash raw content
   */
  public void setFiltered(boolean val) {
    isFiltered = val;
  }

  /**
   * Determines whether to include the URL of each file in its hash.
   * Default is false
   * @param val if true include URL of each file in its hash
   */
  public void setIncludeUrl(boolean val) {
    isIncludeUrl = val;
  }
  
  /**
   * Determines whether to include the weight of of each file in its hash
   * @param val if true include weight of each file in its hash
   */
  public void setIncludeWeight(boolean val) {
    isIncludeWeight = val;
  }

  /**
   * Determines whether to exclude file versions that are marked suspect
   * Default is false
   * @param val if true exclude suspect versions
   */
  public void setExcludeSuspectVersions(boolean val) {
    isExcludeSuspectVersions = val;
  }

  /**
   * If true, result is a Base64 string; if false (the default), result is
   * a hex string
   */
  public void setBase64Result(boolean val) {
    isBase64 = val;
  }

  /** Do a V1 hash of the CUSH */
  public byte[] doV1Hash(CachedUrlSetHasher cush) throws IOException {
    initDigest(digest);
    doHash(cush);
    return digest.digest();
  }

  /** Do a V3 hash of the AU, recording the results to blockFile */
  public void doV3Hash(ArchivalUnit au, File blockFile,
		       String header, String footer)
      throws IOException {
    doV3Hash(au.getAuCachedUrlSet(), blockFile, header, footer);
  }

  /** Do a V3 hash of the CUS, recording the results to blockFile */
  public void doV3Hash(CachedUrlSet cus, File blockFile,
		       String header, String footer)
      throws IOException {
    PrintStream blockOuts = new PrintStream(new BufferedOutputStream(
	new FileOutputStream(blockFile)));
    if (header != null) {
      blockOuts.println(header);
    }
    BlockHasher hasher = newBlockHasher(cus, 1,
					initHasherDigests(),
					initHasherByteArrays(),
					new BlockEventHandler(blockOuts));

    hasher.setIncludeUrl(isIncludeUrl);
    hasher.setExcludeSuspectVersions(isExcludeSuspectVersions);
    if(isIncludeWeight) {
      try {
        resultWeightMap = cus.getArchivalUnit().makeUrlPollResultWeightMap();
      } catch (NullPointerException e) {
        log.warning("No AU, thus no weightMap: " + cus);
      } catch (ArchivalUnit.ConfigurationException e) {
        log.warning("Error building weightMap", e);
      }
    }
    try {
      doHash(hasher);
      if (footer != null) {
	blockOuts.println(footer);
      }
    } catch (RuntimeInterruptedException e) {
      if (e.getCause() != null) {
	blockOuts.println("\nAborted: " + e.getCause().getMessage());
      } else {
	blockOuts.println("\nAborted: " + e.getMessage());
      }
      throw e;
    } catch (InterruptedIOException e) {
      blockOuts.println("\nAborted: " + e.getMessage());
      throw e;
    } catch (Exception e) {
      blockOuts.println("\nError: " + e.toString());
      throw e;
    } finally {
      blockOuts.close();
      // ensure files closed if terminated early, harmless otherwise
      hasher.abortHash();
    }
  }

  private void initDigest(MessageDigest digest) {
    if (challenge != null) {
      digest.update(challenge, 0, challenge.length);
    }
    if (verifier != null) {
      digest.update(verifier, 0, verifier.length);
    }
  }

  protected BlockHasher newBlockHasher(CachedUrlSet cus,
				       int maxVersions,
				       MessageDigest[] digests,
				       byte[][] initByteArrays,
				       BlockHasher.EventHandler cb) {
    return  new BlockHasher(cus, maxVersions, digests, initByteArrays, cb);
  }

  private byte[][] initHasherByteArrays() {
    byte[][] initBytes = new byte[1][];
    initBytes[0] = ((challenge != null)
		    ? ( (verifier != null)
			? ByteArray.concat(challenge, verifier)
			: challenge)
		    : (verifier != null) ? verifier : new byte[0]);
    return initBytes;
  }

  private void doHash(CachedUrlSetHasher cush) throws IOException {
    cush.setFiltered(isFiltered);
    bytesHashed = 0;
    filesHashed = 0;
    long startTime = TimeBase.nowMs();
    while (!cush.finished()) {
      bytesHashed += cush.hashStep(nbytes);
      elapsedTime = TimeBase.msSince(startTime);

      // Check whether the thread has been interrupted (e.g., by the future
      // being cancel()ed) and exit if so
      if (Thread.currentThread().interrupted()) {
	log.warning("Hash interrupted, aborting: " +
		    cush.getCachedUrlSet().getArchivalUnit());
	throw new RuntimeInterruptedException("Thread interrupted");
      }
    }
  }

  private MessageDigest[] initHasherDigests() {
    MessageDigest[] digests = new MessageDigest[1];
    digests[0] = digest;
    return digests;
  }

  // XXX This should probably use PrintWriter with ISO-8859-1, as the
  // result is generally sent in an HTTP response
  private class BlockEventHandler implements BlockHasher.EventHandler {
    PrintStream outs;
    BlockEventHandler(PrintStream outs) {
      this.outs = outs;
    }
      
    public void blockDone(HashBlock block) {
      filesHashed++;
      HashBlock.Version ver = block.currentVersion();
      if (ver != null) {
	String out;
	if (ver.getHashError() != null) {
	  // Pylorus' diff() depends upon the first 20 characters of this string
	  out =  "Hash error (see log)        " + block.getUrl();
	} else {
	  if(isIncludeWeight) {
	    out = byteString(ver.getHashes()[0]) + "   " + getUrlResultWeight(block.getUrl()) + "   " + block.getUrl();
	  } else {
	    out = byteString(ver.getHashes()[0]) + "   " + block.getUrl();
	  }
	}
	log.debug3(out);
	outs.println(out);
      }
    }

    String byteString(byte[] a) {
      if (isBase64) {
        return String.valueOf(B64Code.encode(a));
      } else {
        return ByteArray.toHexString(a);
      }
    }
  }
  
  protected float getUrlResultWeight(String url) {
    if (resultWeightMap == null || resultWeightMap.isEmpty()) {
      return 1.0f;
    }
    return resultWeightMap.getMatch(url, 1.0f);
  }

  /**
   * Performs the hashing of an AU or a URL based on the passed parameters and
   * it stores the result in the passed object.
   * 
   * @param params
   *          A HasherParams with the parameters that define the hashing
   *          operation.
   * @param result
   *          A HasherResult where to store the result of the hashing operation.
   */
  public void hash(HasherParams params, HasherResult result) {
    final String DEBUG_HEADER = "hash(): ";
    if (log.isDebug2()) log.debug2(DEBUG_HEADER + "Starting...");
    result.setStartTime(TimeBase.nowMs());
    result.setRunnerStatus(HasherStatus.Init);

    processHashTypeParam(params, result);
    if (HasherStatus.Error == result.getRunnerStatus()) {
      return;
    }

    processResultEncodingParam(params, result);
    if (HasherStatus.Error == result.getRunnerStatus()) {
      return;
    }

    processParams(params, result);
    if (HasherStatus.Error == result.getRunnerStatus()) {
      return;
    }

    try {
      try {
	digest = makeDigestAndRecordStream(params.getAlgorithm(),
	    params.isRecordFilteredStream(), result);

	if (digest == null) {
	  log.warning(DEBUG_HEADER + "No digest could be obtained");
	  result.setRunnerError("No digest could be obtained");
	  result.setRunnerStatus(HasherStatus.Error);
	}
      } catch (NoSuchAlgorithmException nsae) {
	log.warning(DEBUG_HEADER, nsae);
	result.setRunnerError("Invalid hashing algorithm: "
	    + nsae.getMessage());
	result.setRunnerStatus(HasherStatus.Error);
      } catch (Exception e) {
	log.warning(DEBUG_HEADER, e);
	result.setRunnerError("Error making digest: " + e.getMessage());
	result.setRunnerStatus(HasherStatus.Error);
      }

      if (HasherStatus.Error == result.getRunnerStatus()) {
	// Clean up an empty block file, if necessary.
	if (result.getBlockFile() != null
	    && result.getBlockFile().length() == 0) {
	  FileUtil.safeDeleteFile(result.getBlockFile());
	  result.setBlockFile(null);
	}

	return;
      }

      result.setRunnerStatus(HasherStatus.Running);

      try {
	switch (result.getHashType()) {
	case V1Content:
	case V1File:
	  doV1(result.getCus().getContentHasher(digest), result);
	  break;
	case V1Name:
	  doV1(result.getCus().getNameHasher(digest), result);
	  break;
	case V3Tree:
	case V3File:
	  doV3(params.getMachineName(), params.isExcludeSuspectVersions(), params.isIncludeWeight(),
	      result);
	  break;
	}
	fillInResult(result, HasherStatus.Done, null);
      } catch (RuntimeInterruptedException e) {
	if (e.getCause() != null) {
	  fillInResult(result, HasherStatus.Error, e.getCause().getMessage());
	} else {
	  fillInResult(result, HasherStatus.Error, e.getMessage());
	}
      } catch (InterruptedIOException e) {
	fillInResult(result, HasherStatus.Error, e.getMessage());
      } catch (Exception e) {
	log.warning("hash()", e);
	fillInResult(result, HasherStatus.Error, "Error hashing: " + e.toString());
      } catch (Error e) {
	try {
	  log.warning("hash()", e);
	} catch (Error ee) {
	}
	result.setRunnerError("Error hashing: " + e.toString());
	result.setRunnerStatus(HasherStatus.Error);
	throw e;
      }
    } finally {
      if (result.getRunnerStatus() == HasherStatus.Running) {
	result.setRunnerError("Unexpected abort");
	result.setRunnerStatus(HasherStatus.Error);
      }
      IOUtil.safeClose(result.getRecordStream());
    }

    if (log.isDebug2()) log.debug2(DEBUG_HEADER + "result = " + result);
  }

  void fillInResult(HasherResult result, HasherStatus status, String errmsg) {
<<<<<<< HEAD
    result.setRunnerStatus(status);
=======
>>>>>>> 4af61732
    result.setRunnerError(errmsg);
    result.setBytesHashed(getBytesHashed());
    result.setFilesHashed(getFilesHashed());
    result.setElapsedTime(getElapsedTime());
<<<<<<< HEAD
=======
    result.setRunnerStatus(status);
>>>>>>> 4af61732
  }

  /**
   * Handles the specification of the type of hashing operation to be performed.
   * 
   * @param params
   *          A HasherParams with the parameters that define the hashing
   *          operation.
   * @param result
   *          A HasherResult where to store the result of the hashing operation.
   * @return a String with any error message.
   */
  public String processHashTypeParam(HasherParams params, HasherResult result) {
    final String DEBUG_HEADER = "processHashTypeParam(): ";
    if (log.isDebug2()) log.debug2(DEBUG_HEADER + "Starting...");

    HashType hashType = null;
    String errorMessage = null;

    if (StringUtil.isNullString(params.getHashType())) {
      hashType = DEFAULT_HASH_TYPE;
    } else if (StringUtils.isNumeric(params.getHashType())) {
      try {
	int hashTypeInt = Integer.parseInt(params.getHashType());
	hashType = hashTypeCompat[hashTypeInt];
	if (hashType == null) throw new ArrayIndexOutOfBoundsException();
	params.setHashType(hashType.toString());
      } catch (ArrayIndexOutOfBoundsException aioobe) {
	errorMessage = "Unknown hash type: " + params.getHashType();
	result.setRunnerError(errorMessage);
	result.setRunnerStatus(HasherStatus.Error);
	return errorMessage;
      } catch (RuntimeException re) {
	errorMessage =
	    "Can't parse hash type: " + params.getHashType() + re.getMessage();
	result.setRunnerError(errorMessage);
	result.setRunnerStatus(HasherStatus.Error);
	return errorMessage;
      }
    } else {
      try {
	hashType = HashType.valueOf(params.getHashType());
      } catch (IllegalArgumentException iae) {
	log.warning(DEBUG_HEADER, iae);
	errorMessage = "Unknown hash type: " + params.getHashType() + " - "
	    + iae.getMessage();
	result.setRunnerError(errorMessage);
	result.setRunnerStatus(HasherStatus.Error);
	return errorMessage;
      }
    }

    result.setHashType(hashType);
    return errorMessage;
  }

  /**
   * Handles the specification of the type of encoding to use to display the
   * results of the hashing operation to be performed.
   * 
   * @param params
   *          A HasherParams with the parameters that define the hashing
   *          operation.
   * @param result
   *          A HasherResult where to store the result of the hashing operation.
   * @return a String with any error message.
   */
  public String processResultEncodingParam(HasherParams params,
      HasherResult result) {
    final String DEBUG_HEADER = "processResultEncodingParam(): ";
    if (log.isDebug2()) log.debug2(DEBUG_HEADER + "Starting...");

    ResultEncoding resultEncoding = null;
    String errorMessage = null;

    if (StringUtil.isNullString(params.getResultEncoding())) {
      resultEncoding = SimpleHasher.DEFAULT_RESULT_ENCODING;
    } else {
      try {
	resultEncoding = ResultEncoding.valueOf(params.getResultEncoding());
      } catch (IllegalArgumentException iae) {
	log.warning(DEBUG_HEADER, iae);
	errorMessage = "Unknown result encoding: " + params.getResultEncoding()
	    + " - " + iae.getMessage();
	result.setRunnerError(errorMessage);
	result.setRunnerStatus(HasherStatus.Error);
	return errorMessage;
      }
    }

    result.setResultEncoding(resultEncoding);
    return errorMessage;
  }

  /**
   * Handles other parameters of the hashing operation to be performed.
   * 
   * @param params
   *          A HasherParams with the parameters that define the hashing
   *          operation.
   * @param result
   *          A HasherResult where to store the result of the hashing operation.
   * @return a String with any error message.
   */
  public String processParams(HasherParams params, HasherResult result) {
    final String DEBUG_HEADER = "processParams(): ";
    if (log.isDebug2()) log.debug2(DEBUG_HEADER + "Starting...");

    String errorMessage = null;

    if (StringUtil.isNullString(params.getAlgorithm())) {
      params.setAlgorithm(LcapMessage.getDefaultHashAlgorithm());
    }

    if (result.getAu() == null) {
      errorMessage = processAuIdParam(params, result);
      if (errorMessage != null) {
	if (log.isDebug2())
	  log.debug2(DEBUG_HEADER + "errorMessage = " + errorMessage);
	return errorMessage;
      }
    }

    if (StringUtil.isNullString(params.getUrl())) {
      params.setUrl(AuCachedUrlSetSpec.URL);
    }

    try {
      challenge = decodeBase64Value(params.getChallenge());
      result.setChallenge(challenge);
    } catch (IllegalArgumentException iae) {
      log.warning(DEBUG_HEADER, iae);
      errorMessage = "Challenge: Illegal Base64 string: "
	  + params.getChallenge() + iae.getMessage();
      result.setRunnerError(errorMessage);
      result.setRunnerStatus(HasherStatus.Error);
      return errorMessage;
    }

    try {
      verifier = decodeBase64Value(params.getVerifier());
      result.setVerifier(verifier);
    } catch (IllegalArgumentException iae) {
      log.warning(DEBUG_HEADER, iae);
      errorMessage = "Verifier: Illegal Base64 string: " + params.getVerifier()
	  + iae.getMessage();
      result.setRunnerError(errorMessage);
      result.setRunnerStatus(HasherStatus.Error);
      return errorMessage;
    }

    errorMessage = processCus(params.getAuId(), params.getUrl(),
	params.getLower(), params.getUpper(), result.getHashType(), result);
    if (errorMessage != null) {
	if (log.isDebug2())
	  log.debug2(DEBUG_HEADER + "errorMessage = " + errorMessage);
	return errorMessage;
    }

    if (isV3(result.getHashType()) && result.getBlockFile() == null) {
      try {
	result.setBlockFile(FileUtil.createTempFile("HashCUS", ".tmp",
						    tempDir));
      } catch (IOException ioe) {
	log.warning(DEBUG_HEADER, ioe);
	errorMessage = "Cannot create block file: " + ioe.getMessage();
	result.setRunnerError(errorMessage);
	result.setRunnerStatus(HasherStatus.Error);
	return errorMessage;
      }
    }

    if (log.isDebug2())
      log.debug2(DEBUG_HEADER + "errorMessage = " + errorMessage);
    return errorMessage;
  }

  /**
   * Handles the specification of the Archival Unit to be hashed.
   * 
   * @param params
   *          A HasherParams with the parameters that define the hashing
   *          operation.
   * @param result
   *          A HasherResult where to store the result of the hashing operation.
   * @return a String with any error message.
   */
  private String processAuIdParam(HasherParams params, HasherResult result) {
    final String DEBUG_HEADER = "processAuIdParam(): ";
    if (log.isDebug2()) log.debug2(DEBUG_HEADER + "Starting...");

    String errorMessage = null;

    if (StringUtil.isNullString(params.getAuId())) {
      log.warning(DEBUG_HEADER + "No AU identifer has been specified");
      result.setRunnerError("No AU identifer has been specified");
      result.setRunnerStatus(HasherStatus.Error);
      return "Select an AU";
    }

    ArchivalUnit au = LockssDaemon.getLockssDaemon().getPluginManager()
	.getAuFromId(params.getAuId());

    if (au == null) {
      log.warning(DEBUG_HEADER + "No AU exists with the specified identifier "
	  + params.getAuId());
      result.setRunnerError("No AU exists with the specified identifier "
	  + params.getAuId());
      result.setRunnerStatus(HasherStatus.Error);
      return "No such AU.  Select an AU";
    }

    result.setAu(au);

    if (log.isDebug2())
      log.debug2(DEBUG_HEADER + "errorMessage = " + errorMessage);
    return errorMessage;
  }

  /**
   * Provides an indication of whether the hashing operation is one of those of
   * version 3.
   * 
   * @param type
   *          A HashType with the hash type to be checked.
   * @return a boolean with the indication.
   */
  public static boolean isV3(HashType type) {
    switch (type) {
    case V3Tree:
    case V3File:
      return true;
    default:
      return false;
    }
  }      

  /**
   * Decodes a Base64-encoded text string.
   * 
   * @param encodedText
   *          A String with the encoded text.
   * @return a byte[] with the decoded bytes.
   */
  byte[] decodeBase64Value(String encodedText) {
    if (encodedText == null) {
      return null;
    }

    return B64Code.decode(encodedText.toCharArray());
  }

  /**
   * Obtains the CachedUrlSet of the hashing operation.
   * 
   * @param auId
   *          A String with the Archival Unit identifier.
   * @param url
   *          A String with the URL.
   * @param lower
   *          A String with the lower URL.
   * @param upper
   *          A String with the upper URL.
   * @param upper
   *          A String with the upper URL.
   * @param hashType
   *          A HashType with the type of hashing operation to be performed.
   * @param result
   *          A HasherResult where to store the result of the hashing operation.
   * @return a String with any error message.
   */
  String processCus(String auId, String url, String lower, String upper,
      HashType hashType, HasherResult result) {
    final String DEBUG_HEADER = "processCus(): ";
    if (log.isDebug2()) {
      log.debug2(DEBUG_HEADER + "auId = " + auId);
      log.debug2(DEBUG_HEADER + "url = " + url);
      log.debug2(DEBUG_HEADER + "lower = " + lower);
      log.debug2(DEBUG_HEADER + "upper = " + upper);
      log.debug2(DEBUG_HEADER + "hashType = " + hashType);
      log.debug2(DEBUG_HEADER + "result = " + result);
    }

    if (result.getCus() != null) {
      return null;
    }

    String errorMessage = null;
    PollSpec pollSpec;

    try {
      switch (hashType) {
      case V1File:
	if (upper != null ||
	    (lower != null && !lower.equals(PollSpec.SINGLE_NODE_LWRBOUND))) {
	  errorMessage = "Upper/Lower ignored";
	}
	pollSpec = new PollSpec(auId, url, PollSpec.SINGLE_NODE_LWRBOUND, null,
	    Poll.V1_CONTENT_POLL);
	break;
      case V3Tree:
	pollSpec = new PollSpec(auId, url, lower, upper, Poll.V3_POLL);
	break;
      case V3File:
	pollSpec = new PollSpec(auId, url, PollSpec.SINGLE_NODE_LWRBOUND, null,
	    Poll.V3_POLL);
	break;
      default:
	pollSpec = new PollSpec(auId, url, lower, upper, Poll.V1_CONTENT_POLL);
      }
    } catch (Exception e) {
      errorMessage = "Error making PollSpec: " + e.toString();
      if (log.isDebug()) log.debug("Making Pollspec", e);
      result.setRunnerError(errorMessage);
      result.setRunnerStatus(HasherStatus.Error);
      return errorMessage;
    }

    if (log.isDebug()) log.debug(DEBUG_HEADER + "pollSpec = " + pollSpec);
    result.setCus(pollSpec.getCachedUrlSet());
    if (log.isDebug()) log.debug(DEBUG_HEADER + "cus = " + result.getCus());

    if (result.getCus() == null) {
      errorMessage = "No such CUS: " + pollSpec;
      result.setRunnerError(errorMessage);
      result.setRunnerStatus(HasherStatus.Error);
      return errorMessage;
    }

    return null;
  }

  /**
   * Provides the digest to be used in the hashing operation and it sets up the
   * filtered output stream if necessary.
   * 
   * @param algorithm
   *          A String with the type of digest to be used.
   * @param isRecordFilteredStream
   *          A boolean indicating whether the stream to be hashed is to be
   *          filtered or not.
   * @param result
   *          A HasherResult where to store the result of the hashing operation.
   * @return a MessageDigest with the constructed digest.
   * @throws IOException
   * @throws NoSuchAlgorithmException
   */
  MessageDigest makeDigestAndRecordStream(String algorithm,
      boolean isRecordFilteredStream, HasherResult result)
	  throws IOException, NoSuchAlgorithmException {
    final String DEBUG_HEADER = "makeDigestAndRecordStream(): ";
    if (log.isDebug2()) {
      log.debug2(DEBUG_HEADER + "algorithm = " + algorithm);
      log.debug2(DEBUG_HEADER + "isRecordFilteredStream = "
	  + isRecordFilteredStream);
      log.debug2(DEBUG_HEADER + "result = " + result);
    }

    digest = MessageDigest.getInstance(algorithm);
    if (log.isDebug3()) log.debug3(DEBUG_HEADER + "digest = " + digest);

    if (isRecordFilteredStream) {
      result.setRecordFile(FileUtil.createTempFile("HashCUS", ".tmp", tempDir));
      if (log.isDebug3()) log.debug3(DEBUG_HEADER + "result.getRecordFile() = "
	  + result.getRecordFile());
      OutputStream recordStream = new BufferedOutputStream(
	  new FileOutputStream(result.getRecordFile()));
      long truncateTo = CurrentConfig.getLongParam(
	  PARAM_TRUNCATE_FILTERED_STREAM, DEFAULT_TRUNCATE_FILTERED_STREAM);
      if (log.isDebug3())
	log.debug3(DEBUG_HEADER + "truncateTo = " + truncateTo);
      digest = new RecordingMessageDigest(digest, recordStream, truncateTo);
      if (log.isDebug3()) log.debug3(DEBUG_HEADER + "digest = " + digest);

      result.setRecordStream(recordStream);
    }

    if (log.isDebug2()) log.debug2(DEBUG_HEADER + "digest = " + digest);
    return digest;
  }

  /**
   * Performs a version 1 hashing operation.
   * 
   * @param cush
   *          A CachedUrlSetHasher with the hasher.
   * @param result
   *          A HasherResult where to store the result of the hashing operation.
   * @throws IOException
   */
  void doV1(CachedUrlSetHasher cush, HasherResult result) throws IOException {
    final String DEBUG_HEADER = "doV1(): ";
    if (log.isDebug3()) log.debug3(DEBUG_HEADER + "cush = " + cush);
    setFiltered(true);
    result.setHashResult(doV1Hash(cush));
    result.setShowResult(true);
    if (log.isDebug3()) log.debug3(DEBUG_HEADER + "Done.");
  }
  
  void doV3(String machineName, boolean excludeSuspectVersions,
      HasherResult result) throws IOException {
    doV3(machineName, excludeSuspectVersions, false, result);
  }
  
  
  /**
   * Performs a version 3 hashing operation.
   * 
   * @param machineName A String with the name of the computer.
   * @param excludeSuspectVersions
   *          A boolean indicating whether the to exclude suspect versions or
   *          not.
   * @param result
   *          A HasherResult where to store the result of the hashing operation.
   * @throws IOException
   */
  void doV3(String machineName, boolean excludeSuspectVersions, boolean includeWeight,
      HasherResult result) throws IOException {
    final String DEBUG_HEADER = "doV3(): ";
    if (log.isDebug2()) {
      log.debug2(DEBUG_HEADER + "machineName = " + machineName);
      log.debug2(DEBUG_HEADER + "excludeSuspectVersions = "
	  + excludeSuspectVersions);
      log.debug2(DEBUG_HEADER + "result = " + result);
      log.debug2(DEBUG_HEADER + "digest = " + digest);
    }

    StringBuilder sb = new StringBuilder();
    // Pylorus' hash() depends upon the first 20 characters of this string
    sb.append("# Block hashes from " + machineName + ", " +
		formatDateTime(TimeBase.nowMs()) + "\n");
    sb.append("# AU: " + result.getAu().getName() + "\n");
    sb.append("# Hash algorithm: " + digest.getAlgorithm() + "\n");
    sb.append("# Encoding: " + result.getResultEncoding().toString() + "\n");

    if (challenge != null) {
      sb.append("# " + "Poller nonce: "
	  + byteString(challenge, result.getResultEncoding()) + "\n");
    }

    if (verifier != null) {
      sb.append("# " + "Voter nonce: "
	  + byteString(verifier, result.getResultEncoding()) + "\n");
    }

    setFiltered(true);
    setExcludeSuspectVersions(excludeSuspectVersions);
    setIncludeWeight(includeWeight);
    setBase64Result(result.getResultEncoding() == ResultEncoding.Base64);
    doV3Hash(result.getCus(), result.getBlockFile(), sb.toString(), "# end\n");
    result.setShowResult(true);

    if (log.isDebug3()) log.debug3(DEBUG_HEADER + "Done.");
  }

  /**
   * Formats a timestamp in a suitable form for display.
   * 
   * @param time
   *          A long with the timestamp.
   * @return A String with the formatted timestamp.
   */
  public static String formatDateTime(long time) {
    return ServletUtil.headerDf.format(new Date(time));
  }

  /**
   * Formats for display purposes arbitrary bytes.
   * 
   * @param theBytes
   *          A byte[] with the bytes to be displayed.
   * @param encoding
   *          A ResultEncoding with the type of format encoding.
   * @return a String with the formatted text.
   */
  public static String byteString(byte[] theBytes, ResultEncoding encoding) {
    switch (encoding) {
    case Base64:
      return String.valueOf(B64Code.encode(theBytes));
    default:
    case Hex:
      return ByteArray.toHexString(theBytes);
    }
  }

  /**
   * Provides an unused identifier for a new asynchronous hashing operation.
   * Must be called from a block synchronized on the requestMap.
   * 
   * @param params
   *          A HasherParams with the parameters that define the hashing
   *          operation.
   * @param result
   *          A HasherResult where to store the result of the hashing operation.
   * @param requestMap
   *          A Map<String, ParamsAndResult> with existing asynchronous hashing
   *          operations data.
   * @return a String with the requested identifier.
   */
  public static String getReqId(HasherParams params, HasherResult result,
      Map<String, ParamsAndResult> requestMap) {
    for (int i = 0; i < MAX_RANDOM_SEARCH; i++) {
      String key =
	org.apache.commons.lang3.RandomStringUtils.randomAlphabetic(5);
      if (!requestMap.containsKey(key)) {
	result.setRequestId(key);
	requestMap.put(key, new ParamsAndResult(params, result));
	return key;
      }
    }

    throw new IllegalStateException("Couldn't find an unused request key in "
				    + MAX_RANDOM_SEARCH + " tries");
  }

  /**
   * Starts a thread used to perform a hashing operation asynchronously.
   * 
   * @param params
   *          A HasherParams with the parameters that define the hashing
   *          operation.
   * @param result
   *          A HasherResult where to store the result of the hashing operation.
   */
  public void startHashingThread(final HasherParams params,
      final HasherResult result) {
    final String DEBUG_HEADER = "startHashingThread(): ";
    if (log.isDebug2()) {
      log.debug2(DEBUG_HEADER + "params = " + params);
      log.debug2(DEBUG_HEADER + "result = " + result);
    }

    if (result.getAu() == null) {
      String errorMessage = processAuIdParam(params, result);
      if (errorMessage != null) {
	throw new RuntimeException(errorMessage);
      }
    }

    LockssRunnable runnable =
      new LockssRunnable(AuUtil.getThreadNameFor("HashCUS", result.getAu())) {
	public void lockssRun() {
	  setPriority(CurrentConfig.getIntParam(PARAM_THREADPOOL_PRIORITY,
						DEFAULT_THREADPOOL_PRIORITY));
	  triggerWDogOnExit(true);
	  hash(params, result);
	  triggerWDogOnExit(false);
	  setThreadName("HashCUS: idle");
	  // Ensure we don't leave thread interrupt flag on
	  if (Thread.currentThread().interrupted()) {
	    log.debug("Thread interrupt flag was on when SimpleHasher finished");
	  }
	}

	@Override
	protected void threadExited(Throwable cause) {
	  if (cause instanceof OutOfMemoryError) {
	    // Don't let OOME in asynchronous hash cause daemon exit
	    log.warning("Asynchronous hash threw OOME, not exiting");
	  } else {
	    super.threadExited(cause);
	  }
	}

    };

    result.setRequestTime(TimeBase.nowMs());
    result.setFuture((Future<Void>)(getExecutor().submit(runnable)));
  }

  /**
   * Provides the executor of asynchronous hashing operations.
   * 
   * @return a ThreadPoolExecutor with the executor.
   */
  private static synchronized ThreadPoolExecutor getExecutor() {
    if (EXECUTOR == null) {
      Configuration config = ConfigManager.getCurrentConfig();
      int poolsize = config.getInt(PARAM_THREADPOOL_SIZE,
				   DEFAULT_THREADPOOL_SIZE);
      long keepalive = config.getTimeInterval(PARAM_THREADPOOL_KEEPALIVE,
					      DEFAULT_THREADPOOL_KEEPALIVE);
      EXECUTOR = new ThreadPoolExecutor(poolsize, poolsize,
					keepalive, TimeUnit.MILLISECONDS,
					new LinkedBlockingQueue<Runnable>());
      EXECUTOR.allowCoreThreadTimeOut(true);
    }
    return EXECUTOR;
  }
}<|MERGE_RESOLUTION|>--- conflicted
+++ resolved
@@ -517,18 +517,11 @@
   }
 
   void fillInResult(HasherResult result, HasherStatus status, String errmsg) {
-<<<<<<< HEAD
-    result.setRunnerStatus(status);
-=======
->>>>>>> 4af61732
     result.setRunnerError(errmsg);
     result.setBytesHashed(getBytesHashed());
     result.setFilesHashed(getFilesHashed());
     result.setElapsedTime(getElapsedTime());
-<<<<<<< HEAD
-=======
     result.setRunnerStatus(status);
->>>>>>> 4af61732
   }
 
   /**
